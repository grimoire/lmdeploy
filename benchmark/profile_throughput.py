# Copyright (c) OpenMMLab. All rights reserved.
import csv
import json
import os
import random
import time
from queue import Queue
from threading import Thread
from typing import List, Tuple

import fire
import numpy as np
from tqdm import tqdm

from lmdeploy.tokenizer import Tokenizer


def sample_requests(
    dataset_path: str,
    num_requests: int,
    tokenizer: Tokenizer,
) -> List[Tuple[str, int, int]]:
    # Load the dataset.
    with open(dataset_path) as f:
        dataset = json.load(f)
    # Filter out the conversations with less than 2 turns.
    dataset = [data for data in dataset if len(data['conversations']) >= 2]
    # Only keep the first two turns of each conversation.
    dataset = [(data['conversations'][0]['value'],
                data['conversations'][1]['value']) for data in dataset]

    # Tokenize the prompts and completions.
    prompts = [prompt for prompt, _ in dataset]
    prompt_token_ids = tokenizer(prompts).input_ids
    completions = [completion for _, completion in dataset]
    completion_token_ids = tokenizer(completions).input_ids
    tokenized_dataset = []
    for i in range(len(dataset)):
        output_len = len(completion_token_ids[i])
        tokenized_dataset.append((prompts[i], prompt_token_ids[i], output_len))

    # Filter out too long sequences.
    filtered_dataset: List[Tuple[str, int, int]] = []
    for prompt, prompt_token_ids, output_len in tokenized_dataset:
        prompt_len = len(prompt_token_ids)
        if prompt_len < 4 or output_len < 4:
            # Prune too short sequences.
            continue
        if prompt_len > 1024 or prompt_len + output_len > 2048:
            # Prune too long sequences.
            continue
        filtered_dataset.append((prompt, prompt_len, output_len))

    # Sample the requests.
    sampled_requests = random.sample(filtered_dataset, num_requests)
    return sampled_requests


class Engine:

    def __init__(self, model_path: str, tp: int, csv: str, **kwargs):
        # avoid turbomind checking chat template name by setting
        # `model_name='llama'`
<<<<<<< HEAD
        from lmdeploy.pytorch.engine import Engine
        tokenizer_model_path = os.path.join(model_path, 'triton_models',
                                            'tokenizer')
        if os.path.exists(tokenizer_model_path):
            from lmdeploy.turbomind import TurboMind
            tm_model = TurboMind(model_path=model_path,
                                 model_name='llama',
                                 tp=tp,
                                 **kwargs)
        else:
            tm_model = Engine(model_path, tp=tp, model_name='llama')
=======
        tm_model = TurboMind(model_path=model_path,
                             model_name='llama',
                             tp=tp,
                             **kwargs)
>>>>>>> 477f2db8
        self.tm_model = tm_model
        self.tokenizer = tm_model.tokenizer
        self.csv = csv
        self.pbar = None

    def _inference(self, req_queue: Queue, res_queue: Queue, session_id: int,
                   stream_output: bool):
<<<<<<< HEAD
        from lmdeploy.pytorch.engine import Engine
        from lmdeploy.pytorch.messages import SamplingParam
=======
>>>>>>> 477f2db8
        model_inst = self.tm_model.create_instance()
        stats = []
        # get each generated token's latency
        per_token_latency_stats = []
        for prompt, input_seqlen, output_seqlen in iter(
                req_queue.get, [None, None, None]):
            _per_token_latency_stats = [0] * (output_seqlen + 1)
            offset = 0
            prev = time.perf_counter()
            n_prev_token = 0

            input_ids = self.tokenizer(prompt).input_ids
<<<<<<< HEAD
            # TODO: share same stream infer
            if isinstance(self.tm_model, Engine):
                sampling_param = SamplingParam(top_k=1,
                                               top_p=1.0,
                                               temperature=1.0,
                                               ignore_eos=True)
                for outputs in model_inst.stream_infer(
                        session_id,
                        input_ids=input_ids,
                        request_output_len=output_seqlen,
                        sampling_param=sampling_param):
                    if len(outputs) > 1:
                        res, n_token = outputs[-2:]
                    else:
                        res, n_token = outputs[0]
                    self.tokenizer.decode(res, offset)
                    offset = n_token
                    now = time.perf_counter()
                    if n_prev_token != n_token:
                        _per_token_latency_stats[n_prev_token] = np.round(
                            now - prev, 3)
                        n_prev_token = n_token
                    prev = now
                model_inst.end(session_id)
            else:
                for outputs in model_inst.stream_infer(
                        session_id,
                        input_ids=input_ids,
                        request_output_len=output_seqlen,
                        temperature=1.0,
                        top_p=1.0,
                        sequence_start=True,
                        sequence_end=True,
                        ignore_eos=True,
                        stream_output=stream_output):
                    res, n_token = outputs[0]
                    self.tokenizer.decode(res, offset)
                    offset = n_token
                    now = time.perf_counter()
                    if n_prev_token != n_token:
                        _per_token_latency_stats[n_prev_token] = np.round(
                            now - prev, 3)
                        n_prev_token = n_token
                    prev = now
=======
            for outputs in model_inst.stream_infer(
                    session_id,
                    input_ids=input_ids,
                    request_output_len=output_seqlen,
                    temperature=1.0,
                    top_p=1.0,
                    sequence_start=True,
                    sequence_end=True,
                    ignore_eos=True,
                    stream_output=stream_output):
                res, n_token = outputs[0]
                self.tokenizer.decode(res, offset)
                offset = n_token
                now = time.perf_counter()
                if n_prev_token != n_token:
                    _per_token_latency_stats[n_prev_token] = np.round(
                        now - prev, 3)
                    n_prev_token = n_token
                prev = now
>>>>>>> 477f2db8

            assert output_seqlen <= n_token <= output_seqlen + 1, \
                f'Error. session_id({session_id}) request {output_seqlen} ' \
                f'tokens, but generate {n_token} tokens.\n' \
                f'prompt: {prompt}'

            first_token_latency = _per_token_latency_stats[0]
            completion_tokens = n_token
            total_tokens = n_token + input_seqlen
            stats.append([
                first_token_latency, completion_tokens, output_seqlen,
                total_tokens
            ])
            # skip the first token latency
            per_token_latency_stats.append(_per_token_latency_stats[1:])
            self.pbar.update(1)
        res_queue.put((session_id, stats, per_token_latency_stats))

    def process_request(self,
                        requests,
                        concurrency: int = 1,
                        stream_output: bool = True):
        res_queue = Queue()
        req_queue = Queue()
        threads = []

        self.pbar = tqdm(total=len(requests))

        # feed request to q
        for req in requests:
            req_queue.put(req)
        for i in range(concurrency):
            req_queue.put([None, None, None])

        start = time.time()

        # start threads
        for i in range(concurrency):
            t = Thread(target=self._inference,
                       args=(req_queue, res_queue, i, stream_output))
            t.start()
            threads.append(t)

        # wait for finish
        for t in threads:
            t.join()

        elapsed_time = time.time() - start

        stats = []
        per_token_latency_stats = []
        while not res_queue.empty():
            session_id, _stats, _per_token_latency_stats = res_queue.get()
            stats.append(np.array(_stats))
            per_token_latency_stats += [
                item for sublist in _per_token_latency_stats
                for item in sublist
            ]
        stats = np.concatenate(stats).reshape(-1, 4)

        first_token_latency_min = np.min(stats[:, 0], axis=0)
        first_token_latency_max = np.max(stats[:, 0], axis=0)
        first_token_latency_ave = np.mean(stats[:, 0], axis=0)
        completion_tokens = np.sum(stats[:, 1], axis=0)
        total_tokens = np.sum(stats[:, 3], axis=0)
        prompt_tokens = total_tokens - completion_tokens
        completion_token_throughput = completion_tokens / elapsed_time
        total_token_throughput = total_tokens / elapsed_time
        rps = len(requests) / elapsed_time
        rpm = rps * 60
<<<<<<< HEAD

        per_token_latency_stats.sort()
        percentiles = [
            np.round(
                per_token_latency_stats[int(percent *
                                            len(per_token_latency_stats))], 3)
            for percent in [0.5, 0.75, 0.95, 0.99]
        ]

=======

        per_token_latency_stats.sort()
        percentiles = [
            np.round(
                per_token_latency_stats[int(percent *
                                            len(per_token_latency_stats))], 3)
            for percent in [0.5, 0.75, 0.95, 0.99]
        ]

>>>>>>> 477f2db8
        print(f'\n{"-" * 50}\nconcurrency: {concurrency}\n'
              f'elapsed_time: {elapsed_time:.3f}s\n')
        if stream_output:
            print(f'first token latency(s)(min, max, ave): '
                  f'{first_token_latency_min:.3f}, '
                  f'{first_token_latency_max:.3f}, '
                  f'{first_token_latency_ave:.3f}')
            print(f'per-token latency(s) percentile(50, 75, 95, 99): '
                  f'{percentiles}\n')
        print(
            f'number of prompt tokens: {prompt_tokens:.0f}\n'
            f'number of completion tokens: {completion_tokens:.0f}\n'
            f'token throughput (completion token): {completion_token_throughput:.3f} token/s\n'  # noqa
            f'token throughput (prompt + completion token): {total_token_throughput:.3f} token/s\n'  # noqa
            f'RPS (request per second): {rps:.3f} req/s\n'
            f'RPM (request per minute): {rpm:.3f} req/min\n'
            f'{"-" * 50}\n')

        if self.csv:
            with open(self.csv, 'w') as csvfile:
                writer = csv.writer(csvfile)
                writer.writerow([
<<<<<<< HEAD
                    'batch', 'num_promts', 'prompt_tokens',
                    'completion_tokens', '1st_token_latency(min)(s)',
                    '1st_token_latency(max)(s)', '1st_token_latency(ave)(s)',
                    'percentile50(s)', 'percentile75(s)', 'percentile95(s)',
                    'percentile99(s)', 'output token thr(tokens/s)',
                    'total token thr(token/s)', 'RPS', 'RPM'
                ])
                writer.writerow([
                    concurrency,
                    len(requests), prompt_tokens, completion_tokens,
                    f'{first_token_latency_min:.3f}' if stream_output else '-',
                    f'{first_token_latency_max:.3f}' if stream_output else '-',
                    f'{first_token_latency_ave:.3f}' if stream_output else '-',
=======
                    'batch', 'num_promts', 'RPS', 'RPM', 'FTL(ave)(s)',
                    'FTL(min)(s)', 'FTL(max)(s)', '50%(s)', '75%(s)', '95%(s)',
                    '99%(s)', 'throughput(out tok/s)',
                    'throughput(total tok/s)'
                ])
                writer.writerow([
                    concurrency,
                    len(requests), f'{rps:.3f}', f'{rpm:.3f}',
                    f'{first_token_latency_ave:.3f}' if stream_output else '-',
                    f'{first_token_latency_min:.3f}' if stream_output else '-',
                    f'{first_token_latency_max:.3f}' if stream_output else '-',
>>>>>>> 477f2db8
                    f'{percentiles[0]:.3f}' if stream_output else '-',
                    f'{percentiles[1]:.3f}' if stream_output else '-',
                    f'{percentiles[2]:.3f}' if stream_output else '-',
                    f'{percentiles[3]:.3f}' if stream_output else '-',
                    f'{completion_token_throughput:.3f}',
<<<<<<< HEAD
                    f'{total_token_throughput:.3f}', f'{rps:.3f}', f'{rpm:.3f}'
=======
                    f'{total_token_throughput:.3f}'
>>>>>>> 477f2db8
                ])


def main(dataset: str,
         model_path: str,
         concurrency: int = 64,
         num_prompts: int = 2000,
         tp: int = 1,
         top_k: int = 1,
         top_p: float = 1.0,
         temperature: float = 1.0,
         stream_output: bool = True,
         csv: str = './profile_throughput.csv',
         log_level: str = 'ERROR',
         seed: int = 0):
    """Benchmark the request throughput of lmdeploy in localhost.

    Args:
        dataset (str): Path to the dataset
        model_path (str): Path to a model in localhost or a model_repo_id in huggingface.co
        concurrency (int, optional): Number of working threads to process the sampled prompts.
            Defaults to 64.
        num_prompts (int, optional): Number of prompts to process. Defaults to 2000.
        tp (int, optional): Number of GPUs for tensor parallel. Defaults to 1.
        top_k (int, optional): The number of highest probability vocabulary tokens
            to keep for top-k-filtering. Defaults to 1.
        top_p (float, optional): the set of most probable tokens with
            probabilities that add up to top_p or higher
            are kept for generation. Defaults to 1.0.
        temperature (float, optional): The value used to modulate the next token probabilities.
            Defaults to 1.0.
        stream_output (bool, optional): Indicator for streaming output. Defaults to True.
        csv (str, optional): The path to save the result.
        log_level(str, optional): The log level. Defaults to INFO
        seed (int, optional): Seed used in sampling prompts from dataset. Defaults to 0.
    """    # noqa
    random.seed(seed)
    os.environ['TM_LOG_LEVEL'] = log_level

    engine = Engine(model_path,
                    tp=tp,
                    top_k=top_k,
                    top_p=top_p,
                    temperature=temperature,
                    csv=csv)

    requests = sample_requests(dataset, num_prompts, engine.tokenizer)

    engine.process_request(requests, concurrency, stream_output)


if __name__ == '__main__':
    fire.Fire(main)<|MERGE_RESOLUTION|>--- conflicted
+++ resolved
@@ -61,7 +61,6 @@
     def __init__(self, model_path: str, tp: int, csv: str, **kwargs):
         # avoid turbomind checking chat template name by setting
         # `model_name='llama'`
-<<<<<<< HEAD
         from lmdeploy.pytorch.engine import Engine
         tokenizer_model_path = os.path.join(model_path, 'triton_models',
                                             'tokenizer')
@@ -73,12 +72,6 @@
                                  **kwargs)
         else:
             tm_model = Engine(model_path, tp=tp, model_name='llama')
-=======
-        tm_model = TurboMind(model_path=model_path,
-                             model_name='llama',
-                             tp=tp,
-                             **kwargs)
->>>>>>> 477f2db8
         self.tm_model = tm_model
         self.tokenizer = tm_model.tokenizer
         self.csv = csv
@@ -86,11 +79,8 @@
 
     def _inference(self, req_queue: Queue, res_queue: Queue, session_id: int,
                    stream_output: bool):
-<<<<<<< HEAD
         from lmdeploy.pytorch.engine import Engine
         from lmdeploy.pytorch.messages import SamplingParam
-=======
->>>>>>> 477f2db8
         model_inst = self.tm_model.create_instance()
         stats = []
         # get each generated token's latency
@@ -103,7 +93,6 @@
             n_prev_token = 0
 
             input_ids = self.tokenizer(prompt).input_ids
-<<<<<<< HEAD
             # TODO: share same stream infer
             if isinstance(self.tm_model, Engine):
                 sampling_param = SamplingParam(top_k=1,
@@ -148,27 +137,6 @@
                             now - prev, 3)
                         n_prev_token = n_token
                     prev = now
-=======
-            for outputs in model_inst.stream_infer(
-                    session_id,
-                    input_ids=input_ids,
-                    request_output_len=output_seqlen,
-                    temperature=1.0,
-                    top_p=1.0,
-                    sequence_start=True,
-                    sequence_end=True,
-                    ignore_eos=True,
-                    stream_output=stream_output):
-                res, n_token = outputs[0]
-                self.tokenizer.decode(res, offset)
-                offset = n_token
-                now = time.perf_counter()
-                if n_prev_token != n_token:
-                    _per_token_latency_stats[n_prev_token] = np.round(
-                        now - prev, 3)
-                    n_prev_token = n_token
-                prev = now
->>>>>>> 477f2db8
 
             assert output_seqlen <= n_token <= output_seqlen + 1, \
                 f'Error. session_id({session_id}) request {output_seqlen} ' \
@@ -239,7 +207,6 @@
         total_token_throughput = total_tokens / elapsed_time
         rps = len(requests) / elapsed_time
         rpm = rps * 60
-<<<<<<< HEAD
 
         per_token_latency_stats.sort()
         percentiles = [
@@ -249,17 +216,6 @@
             for percent in [0.5, 0.75, 0.95, 0.99]
         ]
 
-=======
-
-        per_token_latency_stats.sort()
-        percentiles = [
-            np.round(
-                per_token_latency_stats[int(percent *
-                                            len(per_token_latency_stats))], 3)
-            for percent in [0.5, 0.75, 0.95, 0.99]
-        ]
-
->>>>>>> 477f2db8
         print(f'\n{"-" * 50}\nconcurrency: {concurrency}\n'
               f'elapsed_time: {elapsed_time:.3f}s\n')
         if stream_output:
@@ -282,21 +238,6 @@
             with open(self.csv, 'w') as csvfile:
                 writer = csv.writer(csvfile)
                 writer.writerow([
-<<<<<<< HEAD
-                    'batch', 'num_promts', 'prompt_tokens',
-                    'completion_tokens', '1st_token_latency(min)(s)',
-                    '1st_token_latency(max)(s)', '1st_token_latency(ave)(s)',
-                    'percentile50(s)', 'percentile75(s)', 'percentile95(s)',
-                    'percentile99(s)', 'output token thr(tokens/s)',
-                    'total token thr(token/s)', 'RPS', 'RPM'
-                ])
-                writer.writerow([
-                    concurrency,
-                    len(requests), prompt_tokens, completion_tokens,
-                    f'{first_token_latency_min:.3f}' if stream_output else '-',
-                    f'{first_token_latency_max:.3f}' if stream_output else '-',
-                    f'{first_token_latency_ave:.3f}' if stream_output else '-',
-=======
                     'batch', 'num_promts', 'RPS', 'RPM', 'FTL(ave)(s)',
                     'FTL(min)(s)', 'FTL(max)(s)', '50%(s)', '75%(s)', '95%(s)',
                     '99%(s)', 'throughput(out tok/s)',
@@ -308,17 +249,12 @@
                     f'{first_token_latency_ave:.3f}' if stream_output else '-',
                     f'{first_token_latency_min:.3f}' if stream_output else '-',
                     f'{first_token_latency_max:.3f}' if stream_output else '-',
->>>>>>> 477f2db8
                     f'{percentiles[0]:.3f}' if stream_output else '-',
                     f'{percentiles[1]:.3f}' if stream_output else '-',
                     f'{percentiles[2]:.3f}' if stream_output else '-',
                     f'{percentiles[3]:.3f}' if stream_output else '-',
                     f'{completion_token_throughput:.3f}',
-<<<<<<< HEAD
-                    f'{total_token_throughput:.3f}', f'{rps:.3f}', f'{rpm:.3f}'
-=======
                     f'{total_token_throughput:.3f}'
->>>>>>> 477f2db8
                 ])
 
 
