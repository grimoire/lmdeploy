# Copyright (c) OpenMMLab. All rights reserved.
import csv
import json
import os
import random
import time
from queue import Queue
from threading import Thread
from typing import List, Tuple

import fire
import numpy as np
from tqdm import tqdm

from lmdeploy.messages import EngineGenerationConfig, PytorchEngineConfig
from lmdeploy.pytorch.engine import Engine as LMEngine
from lmdeploy.tokenizer import Tokenizer


def sample_requests(
    dataset_path: str,
    num_requests: int,
    tokenizer: Tokenizer,
) -> List[Tuple[str, int, int]]:
    # Load the dataset.
    with open(dataset_path) as f:
        dataset = json.load(f)
    # Filter out the conversations with less than 2 turns.
    dataset = [data for data in dataset if len(data['conversations']) >= 2]
    # Only keep the first two turns of each conversation.
    dataset = [(data['conversations'][0]['value'],
                data['conversations'][1]['value']) for data in dataset]

    # Tokenize the prompts and completions.
    prompts = [prompt for prompt, _ in dataset]
    prompt_token_ids = tokenizer(prompts).input_ids
    completions = [completion for _, completion in dataset]
    completion_token_ids = tokenizer(completions).input_ids
    tokenized_dataset = []
    for i in range(len(dataset)):
        output_len = len(completion_token_ids[i])
        tokenized_dataset.append((prompts[i], prompt_token_ids[i], output_len))

    # Filter out too long sequences.
    filtered_dataset: List[Tuple[str, int, int]] = []
    for prompt, prompt_token_ids, output_len in tokenized_dataset:
        prompt_len = len(prompt_token_ids)
        if prompt_len < 4 or output_len < 4:
            # Prune too short sequences.
            continue
        if prompt_len > 1024 or prompt_len + output_len > 2048:
            # Prune too long sequences.
            continue
        filtered_dataset.append((prompt, prompt_len, output_len))

    # Sample the requests.
    sampled_requests = random.sample(filtered_dataset, num_requests)
    return sampled_requests


class Engine:

    def __init__(self, model_path: str, tp: int, concurrency: int, csv: str,
                 **kwargs):
        # avoid turbomind checking chat template name by setting
        # `model_name='llama'`
<<<<<<< HEAD
        tm_model = LMEngine(
            model_path,
            EngineConfig(
                tp=tp,
                model_name='llama',
                max_batch_size=concurrency,
            ))
=======
        tm_model = LMEngine(model_path,
                            PytorchEngineConfig(tp=tp, model_name='llama'))
>>>>>>> 0283bf6f
        self.tm_model = tm_model
        self.tokenizer = tm_model.tokenizer
        self.csv = csv
        self.pbar = None

    def _inference(self, req_queue: Queue, res_queue: Queue, session_id: int,
                   stream_output: bool):
        model_inst = self.tm_model.create_instance()
        stats = []
        # get each generated token's latency
        per_token_latency_stats = []
        for prompt, input_seqlen, output_seqlen in iter(
                req_queue.get, [None, None, None]):
            _per_token_latency_stats = [0] * (output_seqlen + 1)
            offset = 0
            prev = time.perf_counter()
            n_prev_token = 0

            input_ids = self.tokenizer(prompt).input_ids
            # TODO: share same stream infer
            gen_config = EngineGenerationConfig(max_new_tokens=output_seqlen,
                                                top_k=1,
                                                top_p=1.0,
                                                temperature=1.0,
                                                ignore_eos=True)
            for outputs in model_inst.stream_infer(session_id,
                                                   input_ids=input_ids,
                                                   gen_config=gen_config):
                res, n_token = outputs[-2:]
                self.tokenizer.decode(res, offset)
                offset = n_token
                now = time.perf_counter()
                if n_prev_token != n_token:
                    _per_token_latency_stats[n_prev_token] = np.round(
                        now - prev, 3)
                    n_prev_token = n_token
                prev = now
            model_inst.end(session_id)

            assert output_seqlen <= n_token <= output_seqlen + 1, \
                f'Error. session_id({session_id}) request {output_seqlen} ' \
                f'tokens, but generate {n_token} tokens.\n' \
                f'prompt: {prompt}'

            first_token_latency = _per_token_latency_stats[0]
            completion_tokens = n_token
            total_tokens = n_token + input_seqlen
            stats.append([
                first_token_latency, completion_tokens, output_seqlen,
                total_tokens
            ])
            # skip the first token latency
            per_token_latency_stats.append(_per_token_latency_stats[1:])
            self.pbar.update(1)
        res_queue.put((session_id, stats, per_token_latency_stats))

    def process_request(self,
                        requests,
                        concurrency: int = 1,
                        stream_output: bool = True):
        res_queue = Queue()
        req_queue = Queue()
        threads = []

        self.pbar = tqdm(total=len(requests))

        # feed request to q
        for req in requests:
            req_queue.put(req)
        for i in range(concurrency):
            req_queue.put([None, None, None])

        start = time.time()

        # start threads
        for i in range(concurrency):
            t = Thread(target=self._inference,
                       args=(req_queue, res_queue, i, stream_output),
                       daemon=True)
            t.start()
            threads.append(t)

        # wait for finish
        for t in threads:
            t.join()

        elapsed_time = time.time() - start

        stats = []
        per_token_latency_stats = []
        while not res_queue.empty():
            session_id, _stats, _per_token_latency_stats = res_queue.get()
            stats.append(np.array(_stats))
            per_token_latency_stats += [
                item for sublist in _per_token_latency_stats
                for item in sublist
            ]
        stats = np.concatenate(stats).reshape(-1, 4)

        first_token_latency_min = np.min(stats[:, 0], axis=0)
        first_token_latency_max = np.max(stats[:, 0], axis=0)
        first_token_latency_ave = np.mean(stats[:, 0], axis=0)
        completion_tokens = np.sum(stats[:, 1], axis=0)
        total_tokens = np.sum(stats[:, 3], axis=0)
        prompt_tokens = total_tokens - completion_tokens
        completion_token_throughput = completion_tokens / elapsed_time
        total_token_throughput = total_tokens / elapsed_time
        rps = len(requests) / elapsed_time
        rpm = rps * 60

        per_token_latency_stats.sort()
        percentiles = [
            np.round(
                per_token_latency_stats[int(percent *
                                            len(per_token_latency_stats))], 3)
            for percent in [0.5, 0.75, 0.95, 0.99]
        ]

        print(f'\n{"-" * 50}\nconcurrency: {concurrency}\n'
              f'elapsed_time: {elapsed_time:.3f}s\n')
        if stream_output:
            print(f'first token latency(s)(min, max, ave): '
                  f'{first_token_latency_min:.3f}, '
                  f'{first_token_latency_max:.3f}, '
                  f'{first_token_latency_ave:.3f}')
            print(f'per-token latency(s) percentile(50, 75, 95, 99): '
                  f'{percentiles}\n')
        print(
            f'number of prompt tokens: {prompt_tokens:.0f}\n'
            f'number of completion tokens: {completion_tokens:.0f}\n'
            f'token throughput (completion token): {completion_token_throughput:.3f} token/s\n'  # noqa
            f'token throughput (prompt + completion token): {total_token_throughput:.3f} token/s\n'  # noqa
            f'RPS (request per second): {rps:.3f} req/s\n'
            f'RPM (request per minute): {rpm:.3f} req/min\n'
            f'{"-" * 50}\n')

        if self.csv:
            with open(self.csv, 'w') as csvfile:
                writer = csv.writer(csvfile)
                writer.writerow([
                    'batch', 'num_promts', 'RPS', 'RPM', 'FTL(ave)(s)',
                    'FTL(min)(s)', 'FTL(max)(s)', '50%(s)', '75%(s)', '95%(s)',
                    '99%(s)', 'throughput(out tok/s)',
                    'throughput(total tok/s)'
                ])
                writer.writerow([
                    concurrency,
                    len(requests), f'{rps:.3f}', f'{rpm:.3f}',
                    f'{first_token_latency_ave:.3f}' if stream_output else '-',
                    f'{first_token_latency_min:.3f}' if stream_output else '-',
                    f'{first_token_latency_max:.3f}' if stream_output else '-',
                    f'{percentiles[0]:.3f}' if stream_output else '-',
                    f'{percentiles[1]:.3f}' if stream_output else '-',
                    f'{percentiles[2]:.3f}' if stream_output else '-',
                    f'{percentiles[3]:.3f}' if stream_output else '-',
                    f'{completion_token_throughput:.3f}',
                    f'{total_token_throughput:.3f}'
                ])


def main(dataset: str,
         model_path: str,
         concurrency: int = 64,
         num_prompts: int = 2000,
         tp: int = 1,
         top_k: int = 1,
         top_p: float = 1.0,
         temperature: float = 1.0,
         stream_output: bool = True,
         csv: str = './profile_throughput.csv',
         log_level: str = 'ERROR',
         seed: int = 0):
    """Benchmark the request throughput of lmdeploy in localhost.

    Args:
        dataset (str): Path to the dataset
        model_path (str): Path to a model in localhost or a model_repo_id in huggingface.co
        concurrency (int, optional): Number of working threads to process the sampled prompts.
            Defaults to 64.
        num_prompts (int, optional): Number of prompts to process. Defaults to 2000.
        tp (int, optional): Number of GPUs for tensor parallel. Defaults to 1.
        top_k (int, optional): The number of highest probability vocabulary tokens
            to keep for top-k-filtering. Defaults to 1.
        top_p (float, optional): the set of most probable tokens with
            probabilities that add up to top_p or higher
            are kept for generation. Defaults to 1.0.
        temperature (float, optional): The value used to modulate the next token probabilities.
            Defaults to 1.0.
        stream_output (bool, optional): Indicator for streaming output. Defaults to True.
        csv (str, optional): The path to save the result.
        log_level(str, optional): The log level. Defaults to INFO
        seed (int, optional): Seed used in sampling prompts from dataset. Defaults to 0.
    """    # noqa
    random.seed(seed)
    os.environ['TM_LOG_LEVEL'] = log_level

    engine = Engine(model_path,
                    tp=tp,
                    top_k=top_k,
                    top_p=top_p,
                    temperature=temperature,
                    concurrency=concurrency,
                    csv=csv)

    requests = sample_requests(dataset, num_prompts, engine.tokenizer)

    engine.process_request(requests, concurrency, stream_output)


if __name__ == '__main__':
    fire.Fire(main)<|MERGE_RESOLUTION|>--- conflicted
+++ resolved
@@ -64,18 +64,13 @@
                  **kwargs):
         # avoid turbomind checking chat template name by setting
         # `model_name='llama'`
-<<<<<<< HEAD
         tm_model = LMEngine(
             model_path,
-            EngineConfig(
+            PytorchEngineConfig(
                 tp=tp,
                 model_name='llama',
                 max_batch_size=concurrency,
             ))
-=======
-        tm_model = LMEngine(model_path,
-                            PytorchEngineConfig(tp=tp, model_name='llama'))
->>>>>>> 0283bf6f
         self.tm_model = tm_model
         self.tokenizer = tm_model.tokenizer
         self.csv = csv
