# Copyright (c) OpenMMLab. All rights reserved.
import argparse
import csv
import logging
import os
<<<<<<< HEAD
import os.path as osp
import random
=======
>>>>>>> d5a89465
import time
from dataclasses import dataclass
from queue import Queue
from threading import Thread
from typing import List

import numpy as np
from pynvml import (NVMLError, nvmlDeviceGetCount, nvmlDeviceGetHandleByIndex,
                    nvmlDeviceGetMemoryInfo, nvmlDeviceGetName,
                    nvmlDeviceGetPowerState, nvmlDeviceGetTemperature,
                    nvmlInit, nvmlShutdown, nvmlSystemGetDriverVersion)

<<<<<<< HEAD

def infer(model,
          session_id: int,
          input_ids: str,
          output_seqlen: int,
          test_round: int,
          que: Queue,
          sampling_param=None):
=======
from lmdeploy.turbomind import TurboMind


def infer(model, session_id: int, input_ids: List, output_seqlen: int,
          top_k: int, top_p: float, temperature: float, test_round: int,
          que: Queue):
    if session_id == 1:
        pbar = tqdm(total=test_round)
>>>>>>> d5a89465
    chatbot = model.create_instance()
    stats = []
    for _ in range(test_round):
        token_latency_stats = [0] * (output_seqlen + 1)
        prev = time.perf_counter()
        n_prev_token = 0
        """
        The iterator provided by `stream_infer` denotes the number of generated tokens so far,
        which is represented by the variable `n_token`.
        Please note that `n_token` is not a continuous value. In other words, during the iteration,
        its value might be 5, 7, 8, 16, and so on, rather than 1, 2, 3, 4, etc.
        So, it is quite difficult to get the latency of each generated token.
        As a work-around, we set the latency `now-prev` of each iteration to the first token of
        the new generated tokens, and leave the latency of the rest tokens being 0.
        For example, in the first iteration, 5 tokens are generated.
        The time elapsing in this iteration `now-prev` is set to the latency of first token of
        the 5 tokens, i.e. `token_latency_stats[0]`, and `token_latency_stats[1:4]` is set 0`
        """   # noqa: E501
        for outputs in chatbot.stream_infer(session_id,
                                            input_ids,
                                            request_output_len=output_seqlen,
                                            sequence_start=True,
                                            sequence_end=True,
                                            ignore_eos=True,
<<<<<<< HEAD
                                            sampling_param=sampling_param):
            if len(outputs) > 1:
                res, token = outputs[-2:]
            else:
                res, token = outputs[0]
            timestamps.append(time.perf_counter())
            tokens.append(token)

        # for pytorch engine to restart a session
        if hasattr(chatbot, 'end'):
            chatbot.end(session_id)

        # TODO: ignore first token
        first_token_latency = np.round(timestamps[0] - start, 2)
        if len(timestamps) == 1:
            token_latency = np.round(timestamps[0] - start, 2)
            token = tokens[0]
        else:
            token_latency = np.round(timestamps[-1] - timestamps[0], 2)
            token = tokens[-1] - tokens[0]
        stats.append([first_token_latency, token, token_latency])
    que.put((session_id, stats))


def warmup(model,
           concurrency: int,
           input_ids: List[int],
           output_seqlen: int,
           warmup_round: int = 2,
           sampling_param=None):
=======
                                            stream_output=True,
                                            top_k=top_k,
                                            top_p=top_p,
                                            temperature=temperature):
            _, n_token = outputs[0]
            now = time.perf_counter()
            if n_prev_token != n_token:
                token_latency_stats[n_prev_token] = np.round(now - prev, 3)
                n_prev_token = n_token
            prev = now
        if session_id == 1:
            pbar.update(1)

        assert output_seqlen <= n_token <= output_seqlen + 1, \
            f'Error. session_id({session_id}) request {output_seqlen} ' \
            f'tokens, but generate {n_token} tokens'
        stats.append(token_latency_stats[:output_seqlen])
    que.put((session_id, stats))


def warmup(model, concurrency: int, input_ids: List[int], output_seqlen: int,
           warmup_round: int):
    if not warmup_round:
        return

>>>>>>> d5a89465
    print('start to warmup ...')

    def _infer(model, session_id):
        chatbot = model.create_instance()
        for _ in range(warmup_round):
            for _ in chatbot.stream_infer(session_id,
                                          input_ids=input_ids,
                                          request_output_len=output_seqlen,
                                          sequence_start=True,
                                          sequence_end=True,
                                          ignore_eos=True,
<<<<<<< HEAD
                                          sampling_param=sampling_param):
=======
                                          top_k=1,
                                          top_p=1.0,
                                          temperature=1.0):
>>>>>>> d5a89465
                continue
            # for pytorch engine to restart a session
            if hasattr(chatbot, 'end'):
                chatbot.end(session_id)

    _start = time.perf_counter()
    procs = []
    for i in range(concurrency):
        proc = Thread(target=_infer, args=(model, i + 1))
        procs.append(proc)
        proc.start()

    for proc in procs:
        proc.join()

    _end = time.perf_counter()
    print(f'end warmup, elapsed time: {round(_end - _start, 2)}s')


<<<<<<< HEAD
def profile_throughput(model_path: str,
                       concurrency: int = 1,
                       input_seqlen: int = 0,
                       output_seqlen: int = 512,
                       test_round: int = 10,
                       tp: int = 1,
                       sampling_param=None):
    from lmdeploy.pytorch.engine import Engine
    from lmdeploy.pytorch.messages import SamplingParam
    from lmdeploy.tokenizer import Tokenizer
    tokenizer_model_path = osp.join(model_path, 'triton_models', 'tokenizer')
    if os.path.exists(tokenizer_model_path):
        from lmdeploy.turbomind import TurboMind
        tokenizer = Tokenizer(tokenizer_model_path)
        tm_model = TurboMind(model_path=model_path, tp=tp)
    else:
        tokenizer = Tokenizer(model_path)
        tm_model = Engine(model_path, tp=tp)

    sampling_param = SamplingParam(
        top_k=40,
        top_p=0.8,
        temperature=0.8,
        repetition_penalty=1.0,
        ignore_eos=True,
        random_seed=random.getrandbits(64),
    )
=======
def profile_throughput(model_path: str, concurrency: int, input_seqlen: int,
                       output_seqlen: int, tp: int, top_k: int, top_p: float,
                       temperature: float, test_round: int, warmup_round: int,
                       **kwargs):

    print(f'profiling ... concurrency: {concurrency}, '
          f'n_prompt_token: {input_seqlen}, '
          f'n_completion_token: {output_seqlen}, '
          f'test_round: {test_round}, warmup_round: {warmup_round}')
>>>>>>> d5a89465

    # avoid turbomind checking chat template name by setting `model_name='llama'` # noqa
    tm_model = TurboMind(model_path=model_path,
                         tp=tp,
                         model_name='llama',
                         **kwargs)

<<<<<<< HEAD
    warmup(tm_model,
           concurrency,
           input_ids,
           output_seqlen,
           sampling_param=sampling_param)
=======
    # make up a dummy `input_ids` with the length of `input_seqlen` exactly
    assert input_seqlen > 0, 'input_seqlen should > 0'
    input_ids = np.random.randint(low=0, high=101, size=input_seqlen).tolist()
    warmup(tm_model, concurrency, input_ids, output_seqlen, warmup_round)
>>>>>>> d5a89465

    que = Queue()
    procs = []
    _start = time.perf_counter()

    for i in range(concurrency):
        proc = Thread(target=infer,
<<<<<<< HEAD
                      args=(tm_model, i, input_ids, output_seqlen, test_round,
                            que, sampling_param))
=======
                      args=(tm_model, i + 1, input_ids, output_seqlen, top_k,
                            top_p, temperature, test_round, que))
>>>>>>> d5a89465
        procs.append(proc)
        proc.start()

    for proc in procs:
        proc.join()

    _end = time.perf_counter()
    elapsed_time = _end - _start

    token_latency_stats = []
    while not que.empty():
        _, _stats = que.get()
        token_latency_stats += _stats

    # The shape is [concurrency*test_round, output_seqlen]
    token_latency_stats = np.stack(token_latency_stats, axis=0)

    first_token_latency_min = np.round(
        np.min(token_latency_stats[:, 0], axis=0), 3)
    first_token_latency_max = np.round(
        np.max(token_latency_stats[:, 0], axis=0), 3)
    first_token_latency_ave = np.round(
        np.mean(token_latency_stats[:, 0], axis=0), 3)
    token_latency_max = np.round(np.max(np.sum(token_latency_stats, axis=1)),
                                 3)
    token_latency_min = np.round(np.min(np.sum(token_latency_stats, axis=1)),
                                 3)
    token_latency_ave = np.round(np.mean(np.sum(token_latency_stats, axis=1)),
                                 3)
    # sort token_latency without the first token's latency
    sorted_token_latency = np.sort(token_latency_stats[:, 1:].flatten())
    percentiles = [
        np.round(
            sorted_token_latency[int(percent * len(sorted_token_latency))], 3)
        for percent in [0.5, 0.75, 0.95, 0.99]
    ]

    throughput = np.round(token_latency_stats.size / elapsed_time, 2)
    print(f'\n{"-" * 50}\ntotal time: {elapsed_time:.2f}s\n'
          f'concurrency: {concurrency}, test_round: {test_round}\n'
          f'input_tokens: {input_seqlen}, output_tokens: {output_seqlen}\n'
          f'first_token latency(min, max, ave): '
<<<<<<< HEAD
          f'{first_token_latency_min:.2f}s, {first_token_latency_max:.2f}s, '
          f'{first_token_latency_ave:.2f}s\ntoken latency(min, max, ave): '
          f'{token_latency_min:.2f}s, {token_latency_max:.2f}s, '
          f'{token_latency_ave:.2f}s\n'
          f'throughput: {throughput:.2f} token/s\n{"-" * 50}')
    return throughput, tm_model.gpu_count
=======
          f'{first_token_latency_min}s, {first_token_latency_max}s, '
          f'{first_token_latency_ave}s\ntotal_token latency(min, max, ave): '
          f'{token_latency_min}s, {token_latency_max}s, '
          f'{token_latency_ave}s\n'
          f'token_latency percentiles(50%,75%,95%,99%)(s): {percentiles}\n'
          f'throughput: {throughput} token/s\n{"-" * 50}')
    return tm_model.model_name, \
        [first_token_latency_min, first_token_latency_max,
         first_token_latency_ave], \
        percentiles, throughput, tm_model.gpu_count
>>>>>>> d5a89465


class MemoryMonitor:
    from multiprocessing import Manager
    max_mem = Manager().Value('f', 0)  # GB
    device_count = Manager().Value('f', 0)

    @staticmethod
    def nvidia_info():
        # pip install nvidia-ml-py
        nvidia_dict = {
            'state': True,
            'nvidia_version': '',
            'nvidia_count': 0,
            'gpus': []
        }
        try:
            nvmlInit()
            nvidia_dict['nvidia_version'] = nvmlSystemGetDriverVersion()
            nvidia_dict['nvidia_count'] = nvmlDeviceGetCount()
            for i in range(nvidia_dict['nvidia_count']):
                handle = nvmlDeviceGetHandleByIndex(i)
                memory_info = nvmlDeviceGetMemoryInfo(handle)
                gpu = {
                    'gpu_name': nvmlDeviceGetName(handle),
                    'total': memory_info.total,
                    'free': memory_info.free,
                    'used': memory_info.used,
                    'temperature': f'{nvmlDeviceGetTemperature(handle, 0)}℃',
                    'powerStatus': nvmlDeviceGetPowerState(handle)
                }
                nvidia_dict['gpus'].append(gpu)
        except NVMLError as _:  # noqa
            nvidia_dict['state'] = False
        except Exception as _:  # noqa
            nvidia_dict['state'] = False
        finally:
            try:
                nvmlShutdown()
            except:  # noqa
                pass
        return nvidia_dict

    @classmethod
    def mem_monitor(cls):
        info = cls.nvidia_info()
        max_mem = 0
        mem_start = 0
        cls.device_count.value = len(info['gpus'])
        for used_total in info['gpus']:
            mem_start += used_total['used']
        while True:
            info = cls.nvidia_info()
            used = 0
            for used_total in info['gpus']:
                used += used_total['used']
            if used > max_mem:
                max_mem = used
                cls.max_mem.value = (max_mem - mem_start) / (1 << 30)

    @classmethod
    def start(cls):
        cls._running = True
        from multiprocessing import Process
        cls.proc = Process(target=cls.mem_monitor)
        cls.proc.start()

    @classmethod
    def terminate(cls) -> float:
        """Terminate the subprocess and return maximum memory."""
        cls.proc.kill()
        return cls.max_mem.value


@dataclass
class ProfileResult:
    batch: int
    prompt_tokens: int
    completion_tokens: int
    first_token_latency: List
    percentiles: List
    throughput_per_proc: float
    throughput_per_node: float
    mem_per_proc: float
    mem_per_gpu: float
    mem_per_node: float


def parse_args():
    parser = argparse.ArgumentParser(description='Regression Test')
    parser.add_argument('model_path',
                        type=str,
                        help='the path of the model in localhost or '
                        'the repo_id of the model in huggingface.co')
    parser.add_argument('--concurrency',
                        nargs='+',
                        type=int,
                        help='how many requests launched concurrently',
                        default=[1, 16, 32, 64])
    parser.add_argument(
        '--prompt-tokens',
        nargs='+',
        type=int,
        help='how many requests launched concurrently. One-to-one'
        'correspondence with completion-tokens',
        default=[1, 128, 128, 2048, 2048])
    parser.add_argument('--completion-tokens',
                        nargs='+',
                        type=int,
                        help='how many tokens to be generated. One-to-one'
                        'correspondence with prompt-tokens',
                        default=[128, 128, 2048, 128, 2048])
    parser.add_argument('--tp', type=int, help='Tensor parallel', default=1)
    parser.add_argument('--top_k',
                        type=int,
                        help='The number of highest probability vocabulary '
                        'tokens to keep for top-k-filtering',
                        default=1)
    parser.add_argument('--top_p',
                        type=float,
                        help='the set of most probable tokens with '
                        'probabilities that add up to top_p or higher '
                        'are kept for generation',
                        default=1.0)
    parser.add_argument('--temperature',
                        type=float,
                        help='The value used to modulate the next token '
                        'probabilities',
                        default=1.0)
    parser.add_argument('--csv',
                        type=str,
                        help='Where to save the result.',
                        default='profile_generation.csv')
    parser.add_argument('--log-level',
                        help='set log level',
                        default='ERROR',
                        choices=list(logging._nameToLevel.keys()))
    parser.add_argument('--test-round',
                        type=int,
                        help='number of test rounds',
                        default=6)
    parser.add_argument('--warmup-round',
                        type=int,
                        help='number of warmuop rounds',
                        default=1)
    args = parser.parse_args()
    return args


def main():
    import multiprocessing as mp
    args = parse_args()
    assert len(args.prompt_tokens) == len(args.completion_tokens), \
        f'mismatched size between `prompt-tokens` and `completion-tokenes`' \
        f', {len(args.prompt_tokens)} vs {len(args.completion_tokens)}'

    os.environ['TM_LOG_LEVEL'] = args.log_level
    results: List[ProfileResult] = []
    for batch in args.concurrency:
        for prompt_tokens, completion_tokens in zip(args.prompt_tokens,
                                                    args.completion_tokens):
<<<<<<< HEAD
=======
            MemoryMonitor.start()
>>>>>>> d5a89465
            from functools import partial
            MemoryMonitor.start()
            profile_target = partial(profile_throughput,
                                     concurrency=batch,
                                     input_seqlen=prompt_tokens,
                                     output_seqlen=completion_tokens,
<<<<<<< HEAD
                                     tp=args.tp)
            output = mp.Pool(1).map(profile_target, (args.model_path, ))
            throughput_per_proc, tp = output[0]
=======
                                     tp=args.tp,
                                     top_k=args.top_k,
                                     top_p=args.top_p,
                                     temperature=args.temperature,
                                     test_round=args.test_round,
                                     warmup_round=args.warmup_round)
            output = Pool(1).map(profile_target, (args.model_path, ))
            model_name, first_token_latency, percentiles, \
                throughput_per_proc, tp = output[0]
>>>>>>> d5a89465
            time.sleep(5)  # wait a while for releasing GPU mem
            memory = MemoryMonitor.terminate()
            device_count = MemoryMonitor.device_count.value
            results.append(
                ProfileResult(batch=batch,
                              prompt_tokens=prompt_tokens,
                              completion_tokens=completion_tokens,
                              first_token_latency=first_token_latency,
                              percentiles=percentiles,
                              throughput_per_proc=throughput_per_proc,
                              throughput_per_node=throughput_per_proc / tp *
                              device_count,
                              mem_per_proc=memory,
                              mem_per_gpu=memory / tp,
                              mem_per_node=memory / tp * device_count))
    if args.csv:
        with open(args.csv, 'w') as csvfile:
            writer = csv.writer(csvfile)
            writer.writerow([
                'batch', 'prompt_tokens', 'completion_tokens',
                '1st_token_latency(min)(s)', '1st_token_latency(max)(s)',
                '1st_token_latency(ave)(s)', 'percentile50(s)',
                'percentile75(s)', 'percentile95(s)', 'percentile99(s)',
                'throughput(token/s)', 'mem_per_proc(GB)', 'mem_per_gpu(GB)'
            ])
            for re in results:
                writer.writerow([
                    re.batch, re.prompt_tokens, re.completion_tokens,
                    re.first_token_latency[0], re.first_token_latency[1],
                    re.first_token_latency[2], re.percentiles[0],
                    re.percentiles[1], re.percentiles[2], re.percentiles[3],
                    f'{re.throughput_per_proc:.2f}', f'{re.mem_per_proc:.2f}',
                    f'{re.mem_per_gpu:.2f}'
                ])


if __name__ == '__main__':
    main()<|MERGE_RESOLUTION|>--- conflicted
+++ resolved
@@ -3,11 +3,6 @@
 import csv
 import logging
 import os
-<<<<<<< HEAD
-import os.path as osp
-import random
-=======
->>>>>>> d5a89465
 import time
 from dataclasses import dataclass
 from queue import Queue
@@ -19,32 +14,24 @@
                     nvmlDeviceGetMemoryInfo, nvmlDeviceGetName,
                     nvmlDeviceGetPowerState, nvmlDeviceGetTemperature,
                     nvmlInit, nvmlShutdown, nvmlSystemGetDriverVersion)
-
-<<<<<<< HEAD
-
-def infer(model,
-          session_id: int,
-          input_ids: str,
-          output_seqlen: int,
-          test_round: int,
-          que: Queue,
-          sampling_param=None):
-=======
-from lmdeploy.turbomind import TurboMind
+from tqdm import tqdm
 
 
 def infer(model, session_id: int, input_ids: List, output_seqlen: int,
           top_k: int, top_p: float, temperature: float, test_round: int,
           que: Queue):
+    from lmdeploy.pytorch.engine import Engine
+    from lmdeploy.pytorch.messages import SamplingParam
+
     if session_id == 1:
         pbar = tqdm(total=test_round)
->>>>>>> d5a89465
     chatbot = model.create_instance()
     stats = []
     for _ in range(test_round):
         token_latency_stats = [0] * (output_seqlen + 1)
         prev = time.perf_counter()
         n_prev_token = 0
+
         """
         The iterator provided by `stream_infer` denotes the number of generated tokens so far,
         which is represented by the variable `n_token`.
@@ -57,54 +44,45 @@
         The time elapsing in this iteration `now-prev` is set to the latency of first token of
         the 5 tokens, i.e. `token_latency_stats[0]`, and `token_latency_stats[1:4]` is set 0`
         """   # noqa: E501
-        for outputs in chatbot.stream_infer(session_id,
-                                            input_ids,
-                                            request_output_len=output_seqlen,
-                                            sequence_start=True,
-                                            sequence_end=True,
-                                            ignore_eos=True,
-<<<<<<< HEAD
-                                            sampling_param=sampling_param):
-            if len(outputs) > 1:
-                res, token = outputs[-2:]
-            else:
-                res, token = outputs[0]
-            timestamps.append(time.perf_counter())
-            tokens.append(token)
-
-        # for pytorch engine to restart a session
-        if hasattr(chatbot, 'end'):
+        # TODO: use same inference interface
+        if isinstance(model, Engine):
+            sampling_param = SamplingParam(top_k=top_k,
+                                           top_p=top_p,
+                                           temperature=temperature,
+                                           ignore_eos=True)
+            for outputs in chatbot.stream_infer(
+                    session_id,
+                    input_ids=input_ids,
+                    request_output_len=output_seqlen,
+                    sampling_param=sampling_param):
+                if len(outputs) > 1:
+                    _, n_token = outputs[-2:]
+                else:
+                    _, n_token = outputs[0]
+                now = time.perf_counter()
+                if n_prev_token != n_token:
+                    token_latency_stats[n_prev_token] = np.round(now - prev, 3)
+                    n_prev_token = n_token
+                prev = now
             chatbot.end(session_id)
-
-        # TODO: ignore first token
-        first_token_latency = np.round(timestamps[0] - start, 2)
-        if len(timestamps) == 1:
-            token_latency = np.round(timestamps[0] - start, 2)
-            token = tokens[0]
         else:
-            token_latency = np.round(timestamps[-1] - timestamps[0], 2)
-            token = tokens[-1] - tokens[0]
-        stats.append([first_token_latency, token, token_latency])
-    que.put((session_id, stats))
-
-
-def warmup(model,
-           concurrency: int,
-           input_ids: List[int],
-           output_seqlen: int,
-           warmup_round: int = 2,
-           sampling_param=None):
-=======
-                                            stream_output=True,
-                                            top_k=top_k,
-                                            top_p=top_p,
-                                            temperature=temperature):
-            _, n_token = outputs[0]
-            now = time.perf_counter()
-            if n_prev_token != n_token:
-                token_latency_stats[n_prev_token] = np.round(now - prev, 3)
-                n_prev_token = n_token
-            prev = now
+            for outputs in chatbot.stream_infer(
+                    session_id,
+                    input_ids,
+                    request_output_len=output_seqlen,
+                    sequence_start=True,
+                    sequence_end=True,
+                    ignore_eos=True,
+                    stream_output=True,
+                    top_k=top_k,
+                    top_p=top_p,
+                    temperature=temperature):
+                _, n_token = outputs[0]
+                now = time.perf_counter()
+                if n_prev_token != n_token:
+                    token_latency_stats[n_prev_token] = np.round(now - prev, 3)
+                    n_prev_token = n_token
+                prev = now
         if session_id == 1:
             pbar.update(1)
 
@@ -117,28 +95,40 @@
 
 def warmup(model, concurrency: int, input_ids: List[int], output_seqlen: int,
            warmup_round: int):
+    from lmdeploy.pytorch.engine import Engine
+    from lmdeploy.pytorch.messages import SamplingParam
     if not warmup_round:
         return
 
->>>>>>> d5a89465
     print('start to warmup ...')
 
     def _infer(model, session_id):
         chatbot = model.create_instance()
         for _ in range(warmup_round):
-            for _ in chatbot.stream_infer(session_id,
-                                          input_ids=input_ids,
-                                          request_output_len=output_seqlen,
-                                          sequence_start=True,
-                                          sequence_end=True,
-                                          ignore_eos=True,
-<<<<<<< HEAD
-                                          sampling_param=sampling_param):
-=======
-                                          top_k=1,
-                                          top_p=1.0,
-                                          temperature=1.0):
->>>>>>> d5a89465
+            # TODO: use same inference interface
+            if isinstance(model, Engine):
+                sampling_param = SamplingParam(top_k=1,
+                                               top_p=1.0,
+                                               temperature=0.8,
+                                               repetition_penalty=1.0,
+                                               ignore_eos=True)
+                generator = chatbot.stream_infer(
+                    session_id,
+                    input_ids=input_ids,
+                    request_output_len=output_seqlen,
+                    sampling_param=sampling_param)
+            else:
+                generator = chatbot.stream_infer(
+                    session_id,
+                    input_ids=input_ids,
+                    request_output_len=output_seqlen,
+                    sequence_start=True,
+                    sequence_end=True,
+                    ignore_eos=True,
+                    top_k=1,
+                    top_p=1.0,
+                    temperature=1.0)
+            for _ in generator:
                 continue
             # for pytorch engine to restart a session
             if hasattr(chatbot, 'end'):
@@ -158,35 +148,6 @@
     print(f'end warmup, elapsed time: {round(_end - _start, 2)}s')
 
 
-<<<<<<< HEAD
-def profile_throughput(model_path: str,
-                       concurrency: int = 1,
-                       input_seqlen: int = 0,
-                       output_seqlen: int = 512,
-                       test_round: int = 10,
-                       tp: int = 1,
-                       sampling_param=None):
-    from lmdeploy.pytorch.engine import Engine
-    from lmdeploy.pytorch.messages import SamplingParam
-    from lmdeploy.tokenizer import Tokenizer
-    tokenizer_model_path = osp.join(model_path, 'triton_models', 'tokenizer')
-    if os.path.exists(tokenizer_model_path):
-        from lmdeploy.turbomind import TurboMind
-        tokenizer = Tokenizer(tokenizer_model_path)
-        tm_model = TurboMind(model_path=model_path, tp=tp)
-    else:
-        tokenizer = Tokenizer(model_path)
-        tm_model = Engine(model_path, tp=tp)
-
-    sampling_param = SamplingParam(
-        top_k=40,
-        top_p=0.8,
-        temperature=0.8,
-        repetition_penalty=1.0,
-        ignore_eos=True,
-        random_seed=random.getrandbits(64),
-    )
-=======
 def profile_throughput(model_path: str, concurrency: int, input_seqlen: int,
                        output_seqlen: int, tp: int, top_k: int, top_p: float,
                        temperature: float, test_round: int, warmup_round: int,
@@ -196,26 +157,28 @@
           f'n_prompt_token: {input_seqlen}, '
           f'n_completion_token: {output_seqlen}, '
           f'test_round: {test_round}, warmup_round: {warmup_round}')
->>>>>>> d5a89465
-
-    # avoid turbomind checking chat template name by setting `model_name='llama'` # noqa
-    tm_model = TurboMind(model_path=model_path,
-                         tp=tp,
-                         model_name='llama',
-                         **kwargs)
-
-<<<<<<< HEAD
-    warmup(tm_model,
-           concurrency,
-           input_ids,
-           output_seqlen,
-           sampling_param=sampling_param)
-=======
+
+    tokenizer_model_path = os.path.join(model_path, 'triton_models',
+                                        'tokenizer')
+
+    if os.path.exists(tokenizer_model_path):
+        from lmdeploy.turbomind import TurboMind
+
+        # avoid turbomind checking chat template name by setting `model_name='llama'` # noqa
+        tm_model = TurboMind(model_path=model_path,
+                             tp=tp,
+                             model_name='llama',
+                             **kwargs)
+    else:
+        from lmdeploy.pytorch.engine import Engine
+
+        # tokenizer = Tokenizer(model_path)
+        tm_model = Engine(model_path, tp=tp, model_name='llama')
+
     # make up a dummy `input_ids` with the length of `input_seqlen` exactly
     assert input_seqlen > 0, 'input_seqlen should > 0'
     input_ids = np.random.randint(low=0, high=101, size=input_seqlen).tolist()
     warmup(tm_model, concurrency, input_ids, output_seqlen, warmup_round)
->>>>>>> d5a89465
 
     que = Queue()
     procs = []
@@ -223,13 +186,8 @@
 
     for i in range(concurrency):
         proc = Thread(target=infer,
-<<<<<<< HEAD
-                      args=(tm_model, i, input_ids, output_seqlen, test_round,
-                            que, sampling_param))
-=======
                       args=(tm_model, i + 1, input_ids, output_seqlen, top_k,
                             top_p, temperature, test_round, que))
->>>>>>> d5a89465
         procs.append(proc)
         proc.start()
 
@@ -272,14 +230,6 @@
           f'concurrency: {concurrency}, test_round: {test_round}\n'
           f'input_tokens: {input_seqlen}, output_tokens: {output_seqlen}\n'
           f'first_token latency(min, max, ave): '
-<<<<<<< HEAD
-          f'{first_token_latency_min:.2f}s, {first_token_latency_max:.2f}s, '
-          f'{first_token_latency_ave:.2f}s\ntoken latency(min, max, ave): '
-          f'{token_latency_min:.2f}s, {token_latency_max:.2f}s, '
-          f'{token_latency_ave:.2f}s\n'
-          f'throughput: {throughput:.2f} token/s\n{"-" * 50}')
-    return throughput, tm_model.gpu_count
-=======
           f'{first_token_latency_min}s, {first_token_latency_max}s, '
           f'{first_token_latency_ave}s\ntotal_token latency(min, max, ave): '
           f'{token_latency_min}s, {token_latency_max}s, '
@@ -290,7 +240,6 @@
         [first_token_latency_min, first_token_latency_max,
          first_token_latency_ave], \
         percentiles, throughput, tm_model.gpu_count
->>>>>>> d5a89465
 
 
 class MemoryMonitor:
@@ -367,6 +316,7 @@
 
 @dataclass
 class ProfileResult:
+    model_name: str
     batch: int
     prompt_tokens: int
     completion_tokens: int
@@ -441,7 +391,6 @@
 
 
 def main():
-    import multiprocessing as mp
     args = parse_args()
     assert len(args.prompt_tokens) == len(args.completion_tokens), \
         f'mismatched size between `prompt-tokens` and `completion-tokenes`' \
@@ -452,21 +401,13 @@
     for batch in args.concurrency:
         for prompt_tokens, completion_tokens in zip(args.prompt_tokens,
                                                     args.completion_tokens):
-<<<<<<< HEAD
-=======
             MemoryMonitor.start()
->>>>>>> d5a89465
             from functools import partial
-            MemoryMonitor.start()
+            from multiprocessing import Pool
             profile_target = partial(profile_throughput,
                                      concurrency=batch,
                                      input_seqlen=prompt_tokens,
                                      output_seqlen=completion_tokens,
-<<<<<<< HEAD
-                                     tp=args.tp)
-            output = mp.Pool(1).map(profile_target, (args.model_path, ))
-            throughput_per_proc, tp = output[0]
-=======
                                      tp=args.tp,
                                      top_k=args.top_k,
                                      top_p=args.top_p,
@@ -476,12 +417,12 @@
             output = Pool(1).map(profile_target, (args.model_path, ))
             model_name, first_token_latency, percentiles, \
                 throughput_per_proc, tp = output[0]
->>>>>>> d5a89465
             time.sleep(5)  # wait a while for releasing GPU mem
             memory = MemoryMonitor.terminate()
             device_count = MemoryMonitor.device_count.value
             results.append(
-                ProfileResult(batch=batch,
+                ProfileResult(model_name=model_name,
+                              batch=batch,
                               prompt_tokens=prompt_tokens,
                               completion_tokens=completion_tokens,
                               first_token_latency=first_token_latency,
