<div align="center">
  <img src="docs/en/_static/image/lmdeploy-logo.svg" width="450"/>

[![docs](https://img.shields.io/badge/docs-latest-blue)](https://lmdeploy.readthedocs.io/zh-cn/latest/)
[![badge](https://github.com/InternLM/lmdeploy/workflows/lint/badge.svg)](https://github.com/InternLM/lmdeploy/actions)
[![PyPI](https://img.shields.io/pypi/v/lmdeploy)](https://pypi.org/project/lmdeploy)
[![license](https://img.shields.io/github/license/InternLM/lmdeploy.svg)](https://github.com/InternLM/lmdeploy/tree/main/LICENSE)
[![issue resolution](https://img.shields.io/github/issues-closed-raw/InternLM/lmdeploy)](https://github.com/InternLM/lmdeploy/issues)
[![open issues](https://img.shields.io/github/issues-raw/InternLM/lmdeploy)](https://github.com/InternLM/lmdeploy/issues)

[English](README.md) | 简体中文

</div>

<p align="center">
    👋 join us on <a href="https://twitter.com/intern_lm" target="_blank">Twitter</a>, <a href="https://discord.gg/xa29JuW87d" target="_blank">Discord</a> and <a href="https://r.vansin.top/?r=internwx" target="_blank">WeChat</a>
</p>

______________________________________________________________________

## 最新进展 🎉

<details open>
<summary><b>2024</b></summary>

- \[2024/01\] [OpenAOE](https://github.com/InternLM/OpenAOE) 发布，支持无缝接入[LMDeploy Serving Service](./docs/zh_cn/serving/restful_api.md)
- \[2024/01\] 支持多模型、多机、多卡推理服务。使用方法请参考[此处](./docs/zh_cn/serving/proxy_server.md)
- \[2024/01\] 增加 [PyTorch 推理引擎](./docs/zh_cn/inference/pytorch.md)，作为 TurboMind 引擎的补充。帮助降低开发门槛，和快速实验新特性、新技术

</details>

<details close>
<summary><b>2023</b></summary>

- \[2023/12\] Turbomind 支持多模态输入。[Gradio Demo](./examples/vl/README.md)
- \[2023/11\] Turbomind 支持直接读取 Huggingface 模型。点击[这里](docs/zh_cn/inference/load_hf.md)查看使用方法
- \[2023/11\] TurboMind 重磅升级。包括：Paged Attention、更快的且不受序列最大长度限制的 attention kernel、2+倍快的 KV8 kernels、Split-K decoding (Flash Decoding) 和 支持 sm_75 架构的 W4A16
- \[2023/09\] TurboMind 支持 Qwen-14B
- \[2023/09\] TurboMind 支持 InternLM-20B 模型
- \[2023/09\] TurboMind 支持 Code Llama 所有功能：代码续写、填空、对话、Python专项。点击[这里](./docs/zh_cn/supported_models/codellama.md)阅读部署方法
- \[2023/09\] TurboMind 支持 Baichuan2-7B
- \[2023/08\] TurboMind 支持 flash-attention2
- \[2023/08\] TurboMind 支持 Qwen-7B，动态NTK-RoPE缩放，动态logN缩放
- \[2023/08\] TurboMind 支持 Windows (tp=1)
- \[2023/08\] TurboMind 支持 4-bit 推理，速度是 FP16 的 2.4 倍，是目前最快的开源实现。部署方式请看[这里](docs/zh_cn/quantization/w4a16.md)
- \[2023/08\] LMDeploy 开通了 [HuggingFace Hub](https://huggingface.co/lmdeploy) ，提供开箱即用的 4-bit 模型
- \[2023/08\] LMDeploy 支持使用 [AWQ](https://arxiv.org/abs/2306.00978) 算法进行 4-bit 量化
- \[2023/07\] TurboMind 支持使用 GQA 的 Llama-2 70B 模型
- \[2023/07\] TurboMind 支持 Llama-2 7B/13B 模型
- \[2023/07\] TurboMind 支持 InternLM 的 Tensor Parallel 推理

</details>
______________________________________________________________________

# 简介

LMDeploy 由 [MMDeploy](https://github.com/open-mmlab/mmdeploy) 和 [MMRazor](https://github.com/open-mmlab/mmrazor) 团队联合开发，是涵盖了 LLM 任务的全套轻量化、部署和服务解决方案。
这个强大的工具箱提供以下核心功能：

- **高效的推理**：LMDeploy 开发了 Persistent Batch(即 Continuous Batch)，Blocked K/V Cache，动态拆分和融合，张量并行，高效的计算 kernel等重要特性。推理性能是 vLLM 的 1.8 倍

- **可靠的量化**：LMDeploy 支持权重量化和 k/v 量化。4bit 模型推理效率是 FP16 下的 2.4 倍。量化模型的可靠性已通过 OpenCompass 评测得到充分验证。

- **便捷的服务**：通过请求分发服务，LMDeploy 支持多模型在多机、多卡上的推理服务。

- **有状态推理**：通过缓存多轮对话过程中 attention 的 k/v，记住对话历史，从而避免重复处理历史会话。显著提升长文本多轮对话场景中的效率。

# 性能

LMDeploy TurboMind 引擎拥有卓越的推理能力，在各种规模的模型上，每秒处理的请求数是 vLLM 的 1.36 ~ 1.85 倍。在静态推理能力方面，TurboMind 4bit 模型推理速度（out token/s）远高于 FP16/BF16 推理。在小 batch 时，提高到 2.4 倍。

![v0 1 0-benchmark](https://github.com/InternLM/lmdeploy/assets/4560679/8e455cf1-a792-4fa8-91a2-75df96a2a5ba)

更多设备、更多计算精度、更多setting下的的推理 benchmark，请参考以下链接：

- [A100](./docs/en/benchmark/a100_fp16.md)
- 4090
- 3090
- 2080

# 支持的模型

<<<<<<< HEAD
|       Model        |   Size    |
| :----------------: | :-------: |
|       Llama        | 7B - 65B  |
|       Llama2       | 7B - 70B  |
|      InternLM      | 7B - 20B  |
|     InternLM2      | 7B - 20B  |
| InternLM-XComposer |    7B     |
|        QWen        | 7B - 72B  |
|      QWen-VL       |    7B     |
|      Baichuan      | 7B - 13B  |
|     Baichuan2      | 7B - 13B  |
|     Code Llama     | 7B - 34B  |
|      ChatGLM2      |    6B     |
|       Falcon       | 7B - 180B |
|         YI         | 6B - 34B  |
|      Mistral       |    7B     |
|       Gemma        |   2B-7B   |
=======
|       Model        |    Size    |
| :----------------: | :--------: |
|       Llama        |  7B - 65B  |
|       Llama2       |  7B - 70B  |
|      InternLM      |  7B - 20B  |
|     InternLM2      |  7B - 20B  |
| InternLM-XComposer |     7B     |
|        QWen        |  7B - 72B  |
|      QWen-VL       |     7B     |
|      QWen1.5       | 0.5B - 72B |
|      Baichuan      |  7B - 13B  |
|     Baichuan2      |  7B - 13B  |
|     Code Llama     |  7B - 34B  |
|      ChatGLM2      |     6B     |
|       Falcon       | 7B - 180B  |
|         YI         |  6B - 34B  |
|      Mistral       |     7B     |
>>>>>>> a270a8d0

LMDeploy 支持 2 种推理引擎： [TurboMind](./docs/zh_cn/inference/turbomind.md) 和 [PyTorch](./docs/zh_cn/inference/pytorch.md)，它们侧重不同。前者追求推理性能的极致优化，后者纯用python开发，着重降低开发者的门槛。

它们在支持的模型类别、计算精度方面有所差别。用户可参考[这里](./docs/zh_cn/supported_models/supported_models.md), 查阅每个推理引擎的能力，并根据实际需求选择合适的。

# 快速开始

## 安装

使用 pip ( python 3.8+) 安装 LMDeploy，或者[源码安装](./docs/zh_cn/build.md)

```shell
pip install lmdeploy
```

LMDeploy的预编译包默认是基于 CUDA 11.8 编译的。如果需要在 CUDA 12+ 下安装 LMDeploy，请执行以下命令：

```shell
export LMDEPLOY_VERSION=0.2.0
export PYTHON_VERSION=38
pip install https://github.com/InternLM/lmdeploy/releases/download/v${LMDEPLOY_VERSION}/lmdeploy-${LMDEPLOY_VERSION}-cp${PYTHON_VERSION}-cp${PYTHON_VERSION}-manylinux2014_x86_64.whl
```

## 离线批处理

```python
import lmdeploy
pipe = lmdeploy.pipeline("internlm/internlm-chat-7b")
response = pipe(["Hi, pls intro yourself", "Shanghai is"])
print(response)
```

> \[!NOTE\]
> LMDeploy 默认从 HuggingFace 上面下载模型，如果要从 ModelScope 上面下载模型，请通过命令 `pip install modelscope` 安装ModelScope，并设置环境变量：
>
> `export LMDEPLOY_USE_MODELSCOPE=True`

关于 pipeline 的更多推理参数说明，请参考[这里](./docs/zh_cn/inference/pipeline.md)

# 用户教程

请阅读[快速上手](./docs/zh_cn/get_started.md)章节，了解 LMDeploy 的基本用法。

为了帮助用户更进一步了解 LMDeploy，我们准备了用户指南和进阶指南，请阅读我们的[文档](https://lmdeploy.readthedocs.io/zh-cn/latest/)：

- 用户指南
  - [推理pipeline](./docs/zh_cn/inference/pipeline.md)
  - [推理引擎 - TurboMind](./docs/zh_cn/inference/turbomind.md)
  - [推理引擎 - PyTorch](./docs/zh_cn/inference/pytorch.md)
  - [推理服务](./docs/zh_cn/serving/restful_api.md)
  - [模型量化](./docs/zh_cn/quantization)
- 进阶指南
  - 增加对话模板
  - 支持新模型
  - gemm tuning
  - [长文本推理](./docs/zh_cn/advance/long_context.md)
  - [多模型推理服务](./docs/zh_cn/serving/proxy_server.md)

## 贡献指南

我们感谢所有的贡献者为改进和提升 LMDeploy 所作出的努力。请参考[贡献指南](.github/CONTRIBUTING.md)来了解参与项目贡献的相关指引。

## 致谢

- [FasterTransformer](https://github.com/NVIDIA/FasterTransformer)
- [llm-awq](https://github.com/mit-han-lab/llm-awq)
- [vLLM](https://github.com/vllm-project/vllm)
- [DeepSpeed-MII](https://github.com/microsoft/DeepSpeed-MII)

## License

该项目采用 [Apache 2.0 开源许可证](LICENSE)。<|MERGE_RESOLUTION|>--- conflicted
+++ resolved
@@ -80,25 +80,6 @@
 
 # 支持的模型
 
-<<<<<<< HEAD
-|       Model        |   Size    |
-| :----------------: | :-------: |
-|       Llama        | 7B - 65B  |
-|       Llama2       | 7B - 70B  |
-|      InternLM      | 7B - 20B  |
-|     InternLM2      | 7B - 20B  |
-| InternLM-XComposer |    7B     |
-|        QWen        | 7B - 72B  |
-|      QWen-VL       |    7B     |
-|      Baichuan      | 7B - 13B  |
-|     Baichuan2      | 7B - 13B  |
-|     Code Llama     | 7B - 34B  |
-|      ChatGLM2      |    6B     |
-|       Falcon       | 7B - 180B |
-|         YI         | 6B - 34B  |
-|      Mistral       |    7B     |
-|       Gemma        |   2B-7B   |
-=======
 |       Model        |    Size    |
 | :----------------: | :--------: |
 |       Llama        |  7B - 65B  |
@@ -116,7 +97,7 @@
 |       Falcon       | 7B - 180B  |
 |         YI         |  6B - 34B  |
 |      Mistral       |     7B     |
->>>>>>> a270a8d0
+|       Gemma        |   2B-7B    |
 
 LMDeploy 支持 2 种推理引擎： [TurboMind](./docs/zh_cn/inference/turbomind.md) 和 [PyTorch](./docs/zh_cn/inference/pytorch.md)，它们侧重不同。前者追求推理性能的极致优化，后者纯用python开发，着重降低开发者的门槛。
 
