--- conflicted
+++ resolved
@@ -12,11 +12,7 @@
 lmdeploy serve api_server ./workspace 0.0.0.0 --server_port ${server_port} --instance_num 64 --tp 1
 ```
 
-<<<<<<< HEAD
-我们一共提供四个 restful api，其中三个仿照 OpenAI 的形式。
-=======
 我们提供的 restful api，其中三个仿照 OpenAI 的形式。
->>>>>>> 477f2db8
 
 - /v1/chat/completions
 - /v1/models
@@ -60,11 +56,7 @@
 ```python
 from lmdeploy.serve.openai.api_client import APIClient
 api_client = APIClient('http://{server_ip}:{server_port}')
-<<<<<<< HEAD
-for item in api_client.generate(prompt='hi'):
-=======
 for item in api_client.chat_interactive_v1(prompt='hi'):
->>>>>>> 477f2db8
     print(item)
 ```
 
