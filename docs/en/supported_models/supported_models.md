--- conflicted
+++ resolved
@@ -63,22 +63,13 @@
 |        Gemma        |    2B-7B    |    Yes    |   No    |  No  |  No   |
 |        Dbrx         |    132B     |    Yes    |   No    |  No  |  No   |
 |     StarCoder2      |   3B-15B    |    Yes    |   No    |  No  |  No   |
-<<<<<<< HEAD
 |     Phi-3-mini      |    3.8B     |    Yes    |   No    |  No  |  Yes  |
-=======
-|     Phi-3-mini      |    3.8B     |    Yes    |   No    |  No  |  No   |
->>>>>>> 367a4675
 |    Phi-3-vision     |    4.2B     |    Yes    |   No    |  No  |   -   |
 |     CogVLM-Chat     |     17B     |    Yes    |   No    |  No  |   -   |
 |    CogVLM2-Chat     |     19B     |    Yes    |   No    |  No  |   -   |
 |   LLaVA(1.5,1.6)    |   7B-34B    |    Yes    |   No    |  No  |   -   |
-<<<<<<< HEAD
 | InternVL-Chat(v1.5) |   2B-26B    |    Yes    |   No    |  No  |  Yes  |
-|       Gemma2        |   9B-27B    |    Yes    |   No    |  No  |   -   |
-=======
-| InternVL-Chat(v1.5) |   2B-26B    |    Yes    |   No    |  No  |   -   |
 |      InternVL2      |   1B-40B    |    Yes    |   No    |  No  |   -   |
 |       Gemma2        |   9B-27B    |    Yes    |   No    |  No  |   -   |
 |        GLM4         |     9B      |    Yes    |   No    |  No  |  No   |
-|      CodeGeeX4      |     9B      |    Yes    |   No    |  No  |   -   |
->>>>>>> 367a4675
+|      CodeGeeX4      |     9B      |    Yes    |   No    |  No  |   -   |