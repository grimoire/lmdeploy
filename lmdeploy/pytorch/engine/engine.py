# Copyright (c) OpenMMLab. All rights reserved.
import asyncio
import copy
import os
from dataclasses import dataclass
from typing import Any, Dict, List

import numpy as np
import torch

from lmdeploy.messages import PytorchEngineConfig, ResponseType
from lmdeploy.utils import (get_logger, get_max_batch_size, get_model,
                            logging_timer)

from ..adapter.adapter import AdapterManager
from ..check_env import check_adapters, check_env, check_model
from ..config import BackendConfig, CacheConfig, SchedulerConfig
from ..devices import DeviceContext, get_device_manager
from ..messages import MessageStatus, SchedulerSequence
from ..model_inputs import ModelInputs, VisionModelInputs
from ..paging import Scheduler
from .logits_process import FusedLogitsProcessor, SamplingInputs
from .model_agent import build_model_agent
from .request import Request, RequestManager, RequestType, Response

logger = get_logger('lmdeploy')

SeqList = List[SchedulerSequence]

_EMPTY_TOKEN = np.empty((0, ), dtype=np.int64)


def _raise_exception_on_finish(task: asyncio.Task) -> None:
    """raise exception on finish."""
    try:
        task.result()
    except asyncio.CancelledError:
        return
    except Exception as e:
        raise e


@dataclass
class InferOutput:
    """The output of the model inference."""

    session_id: int
    token_ids: List[int]
    sender_id: int
    req_id: int
    meta: Any = None
    finish: bool = False
    logits: torch.Tensor = None


def _tensorlize_block_offsets(block_offsets):
    """tensorlize block_offsets."""
    from torch.nn.utils.rnn import pad_sequence
    block_offsets = [torch.from_numpy(off) for off in block_offsets]
    block_offsets = pad_sequence(block_offsets, batch_first=True)
    return block_offsets


def _check_finish(scheduler: Scheduler, current_iter: int):
    """dynamic prefill interval."""
    if not scheduler.has_waiting():
        return False
    scheduler_config = scheduler.scheduler_config
    max_prefill_interval = scheduler_config.prefill_interval
    max_batches = scheduler_config.max_batches
    num_batches = len(scheduler.running)
    ratio = num_batches / max_batches
    min_iter = max_prefill_interval * ratio
    if current_iter >= min_iter:
        return True
    return False


class Engine:
    """The inference engine of lmdeploy pytorch.

    Args:
        model_path (str): The hugging face model path.
        engine_config (PytorchEngineConfig): The config of the Engine.
        trust_remote_code (bool): Trust remote code.
    """

    def __init__(self,
                 model_path: str,
                 engine_config: PytorchEngineConfig = None,
                 trust_remote_code: bool = True) -> None:
        if engine_config is None:
            engine_config = PytorchEngineConfig()
        else:
            engine_config = copy.deepcopy(engine_config)
        check_env(engine_config.device_type)
        check_model(model_path, trust_remote_code, engine_config.dtype,
                    engine_config.device_type)
        if engine_config.max_batch_size is None:
            engine_config.max_batch_size = get_max_batch_size(
                engine_config.device_type)
        adapters = engine_config.adapters
        if adapters is not None:
            check_adapters(list(adapters.values()))
        assert engine_config.max_batch_size > 0, 'max_batch_size should be' \
            f' greater than 0, but got {engine_config.max_batch_size}'
        assert engine_config.dtype in ['auto', 'float16', 'bfloat16'], \
            f'unsupported specified data type {engine_config.dtype}'

        self.engine_config = engine_config
        self.tp = engine_config.tp

        self.device_context = DeviceContext(
            device_type=engine_config.device_type)

        scheduler_config = SchedulerConfig(
            max_batches=engine_config.max_batch_size,
            max_session_len=engine_config.session_len,
            prefill_interval=engine_config.prefill_interval)

        # block_size = 1 to enable unified paging
        cache_config = CacheConfig(
            max_batches=engine_config.max_batch_size,
            block_size=engine_config.block_size,
            num_cpu_blocks=engine_config.num_cpu_blocks,
            num_gpu_blocks=engine_config.num_gpu_blocks,
            cache_max_entry_count=engine_config.cache_max_entry_count,
            max_prefill_token_num=engine_config.max_prefill_token_num,
            enable_prefix_caching=engine_config.enable_prefix_caching,
            quant_policy=engine_config.quant_policy,
        )

        if not os.path.exists(model_path):
            model_path = get_model(model_path, engine_config.download_dir,
                                   engine_config.revision)
        self.model_path = model_path

        if adapters is not None and len(adapters) > 0:
            adapters = self._download_adapters(adapters, engine_config)

        backend_config = BackendConfig(
            eager_mode=engine_config.eager_mode,
            device_type=engine_config.device_type,
        )

        with get_device_manager().context(self.device_context):
            self.model_agent = build_model_agent(
                model_path,
                cache_config=cache_config,
                backend_config=backend_config,
                trust_remote_code=trust_remote_code,
                adapters=adapters,
                tp=self.tp,
                dtype=engine_config.dtype,
                custom_module_map=engine_config.custom_module_map)

        self.input_processor = self.model_agent.get_input_processor()

        cache_config = self.model_agent.cache_config
        self.adapter_manager = self._build_adapter_manager(adapters)
        self.scheduler = Scheduler(scheduler_config, cache_config)

        self.scheduler_config = scheduler_config
        self.cache_config = cache_config
        self.backend_config = backend_config
        self.stream = self.model_agent.stream
        self.max_session_len = self._get_max_session_len()

        self.req_manager = self._bind_request_manager()

        # create main thread
        self._start_loop()
        self._create_buffers()
<<<<<<< HEAD
=======
        self.engine_instance = self.create_instance()
        self._output_stream = torch.cuda.Stream()
>>>>>>> efa8ac03

    @classmethod
    def from_pretrained(cls,
                        pretrained_model_name_or_path: str,
                        engine_config: PytorchEngineConfig = None,
                        trust_remote_code: bool = True,
                        **kwargs):
        """lmdeploy python inference engine.

        Args:
            pretrained_model_name_or_path (str):
                It could be one of the following options:
                    - i) The model_id of a lmdeploy-quantized model hosted
                      inside a model repo on huggingface.co, such as
                      "InternLM/internlm-chat-20b-4bit",
                      "lmdeploy/llama2-chat-70b-4bit", etc.
                    - ii) The model_id of a model hosted inside a model repo
                      on huggingface.co, such as "InternLM/internlm-chat-7b",
                      "Qwen/Qwen-7B-Chat ", "baichuan-inc/Baichuan2-7B-Chat"
                      and so on.
            engine_config (PytorchEngineConfig): Pytorch engine config.
            trust_remote_code (bool): Trust remote code
        """
        if len(kwargs) > 0:
            logger.debug(f'Get unexpected kwargs: {kwargs}')
        return cls(model_path=pretrained_model_name_or_path,
                   engine_config=engine_config,
                   trust_remote_code=trust_remote_code)

    @property
    def tokenizer(self):
        """create tokenizer."""
        from lmdeploy.tokenizer import Tokenizer
        if not hasattr(self, '_tokenizer'):
            self._tokenizer = Tokenizer(self.model_path)
        return self._tokenizer

    def _download_adapters(self, adapters: Dict[str, str],
                           engine_config: PytorchEngineConfig):
        """download adapters."""
        download_dir = engine_config.download_dir
        revision = engine_config.revision
        new_adapters = dict()
        for name, path in adapters.items():
            if os.path.exists(path):
                new_adapters[name] = path
                continue
            new_path = get_model(path,
                                 download_dir=download_dir,
                                 revision=revision)
            new_adapters[name] = new_path

        return new_adapters

    def _create_buffers(self):
        max_batches = self.scheduler_config.max_batches

        # buffers to create inputs
        self._seq_length_buf = torch.ones(max_batches, dtype=torch.long)

    def _build_adapter_manager(self, adapters):
        return AdapterManager(adapters)

    def _bind_request_manager(self):
        """bind request manager."""
        req_manager = RequestManager(self.engine_config.thread_safe)
        req_manager.bind_func(RequestType.ADD_SESSION, self._on_add_session)
        req_manager.bind_func(RequestType.STOP_SESSION, self._on_stop_session)
        req_manager.bind_func(RequestType.END_SESSION, self._on_end_session)
        req_manager.bind_func(RequestType.ADD_MESSAGE, self._on_add_message)
        return req_manager

    def _start_loop(self):
        """start loop."""
        return self.req_manager.start_loop(self.async_loop)

    def _response(self,
                  resp_type: ResponseType,
                  sender_id: int,
                  req_id: int,
                  data: Any = None,
                  err_msg: str = ''):
        """response."""
        self.req_manager.response(
            Response(type=resp_type,
                     sender_id=sender_id,
                     req_id=req_id,
                     data=data,
                     err_msg=err_msg))

    def _get_max_session_len(self):
        """get max session len."""
        session_len = self.scheduler_config.max_session_len
        max_tokens = (self.cache_config.num_gpu_blocks *
                      self.cache_config.block_size)
        window_size = self.cache_config.window_size
        if window_size > 0 and window_size <= max_tokens:
            max_tokens = (1 << 63) - 1
        if session_len is None:
            session_len = max_tokens
        else:
            session_len = min(max_tokens, session_len)
        return session_len

    def _on_add_session(self, reqs: Request, **kwargs):
        """on add session callback."""
        for req in reqs:
            session_id = req.data['session_id']
            resp = req.data.get('response', True)
            resp_type = ResponseType.SESSION_REPEAT
            if session_id not in self.scheduler.sessions:
                self.scheduler.add_session(session_id)
                resp_type = ResponseType.SUCCESS
            if resp:
                self._response(resp_type, req.sender_id, req.req_id)

    def _on_stop_session(self, reqs: Request, **kwargs):
        """on stop session callback."""
        for req in reqs:
            session_id = req.data['session_id']
            resp = req.data.get('response', True)
            resp_type = ResponseType.SESSION_NOT_EXIST
            if session_id in self.scheduler.sessions:
                self.scheduler.stop_session(session_id)
                resp_type = ResponseType.SUCCESS
            if resp:
                self._response(resp_type, req.sender_id, req.req_id)

    def _on_end_session(self, reqs: Request, **kwargs):
        """on end session callback."""
        for req in reqs:
            session_id = req.data['session_id']
            resp = req.data.get('response', True)
            resp_type = ResponseType.SESSION_NOT_EXIST
            if session_id in self.scheduler.sessions:
                self.scheduler.end_session(session_id)
                resp_type = ResponseType.SUCCESS
            if resp:
                self._response(resp_type, req.sender_id, req.req_id)

    def _on_add_message(self, reqs: Request, **kwargs):
        """on add message callback."""

        self._msg_preprocess_inque.put_nowait(reqs)

    def _add_message(self, que):

        def __update_bad_words(msg):
            """update bad words."""
            sampling_param = msg.sampling_param
            eos_token_id = self.model_config.eos_token_id
            if eos_token_id is None:
                return
            if sampling_param.ignore_eos:
                sampling_param.bad_words += eos_token_id
            else:
                for eid in eos_token_id:
                    if eid not in sampling_param.stop_words:
                        sampling_param.stop_words.append(eid)

        def __update_max_new_tokens(msg):
            """update max new tokens."""
            max_session_len = self.max_session_len
            sampling_param = msg.sampling_param
            sampling_param.max_new_tokens = min(
                sampling_param.max_new_tokens,
                max_session_len - msg.num_all_tokens())

        if que.qsize() == 0:
            return

        reqs = que.get_nowait()

        for req in reqs:
            session_id = req.data['session_id']
            if session_id not in self.scheduler.sessions:
                self._response(ResponseType.SESSION_NOT_EXIST, req.sender_id,
                               req.req_id)
                continue
            session_id = req.data['session_id']
            sess = self.scheduler.sessions[session_id]
            # TODO: support 1 session n sequence
            if len(sess.sequences) == 0:
                assert len(
                    req.data['token_ids']) > 0, ('Empty input is not allowed.')
                sess.add_sequence(
                    req.data['token_ids'],
                    sampling_param=req.data['sampling_param'],
                    adapter_name=req.data['adapter_name'],
                    return_logits=req.data.get('return_logits', False),
                    multimodals=req.data.get('input_multimodals'),
                    input_embeddings=req.data.get('input_embeddings'),
                )
                msg = next(iter(sess.sequences.values()))
                __update_bad_words(msg)
                __update_max_new_tokens(msg)
                self.scheduler.add_sequence(msg)
            else:
                msg = next(iter(sess.sequences.values()))
                msg.update_token_ids(
                    req.data['token_ids'],
                    multimodals=req.data.get('input_multimodals'),
                    embeddings=req.data.get('input_embeddings'),
                )
                msg.num_new_tokens = 0
                msg.sampling_param = req.data['sampling_param']
                msg.return_logits = req.data.get('return_logits', False)
                msg.status = MessageStatus.WAITING
                __update_bad_words(msg)
                __update_max_new_tokens(msg)

            msg.sender_id = req.sender_id
            msg.req_id = req.req_id

    @property
    def model_config(self):
        """model config."""
        return self.model_agent.model_config

    @property
    def gpu_count(self):
        return self.tp

    @logging_timer('CreateModelInputs', logger)
    def create_model_inputs(self, messages: SeqList, is_prefill: bool):
        """create model inputs from messages.

        Args:
            messages (SeqList): The input messages.
        """
        history_lengths = [msg.history_len for msg in messages]
        history_lengths = torch.tensor(history_lengths)

        token_ids = [msg.token_ids for msg in messages]

        if isinstance(token_ids[0], int):
            token_ids = [token_ids]

        batch_size = len(messages)
        input_ids = torch.from_numpy(np.concatenate(token_ids))

        is_decoding = not is_prefill
        if not is_decoding:
            seq_length = [len(tokens) for tokens in token_ids]
            seq_length = torch.tensor(seq_length, dtype=torch.long)
        else:
            seq_length = self._seq_length_buf[:batch_size]
        max_q_seq_length = seq_length.max().item()

        block_offsets = self.scheduler.get_block_tables(messages)
        block_offsets = _tensorlize_block_offsets(block_offsets)

        local_adapter_ids = None
        if self.adapter_manager.num_adapters() > 1:
            adapter_names = [msg.adapter_name for msg in messages]
            local_adapter_ids = self.adapter_manager.get_adapter_ids(
                adapter_names)
            local_adapter_ids = seq_length.new_tensor(local_adapter_ids)

        # add batch dim [bs=1, seq_len]
        if input_ids.ndim == 1:
            input_ids = input_ids.unsqueeze(0)

        num_ignored_history = [msg.num_ignored_history for msg in messages]
        num_ignored_history = torch.tensor(num_ignored_history)

        model_metas = [msg.model_meta for msg in messages]

        def __get_cogvlm_image_info():
            """Get cogvlm history image info for position ids."""
            history_image_nums = torch.LongTensor(
                [msg.history_image_num for msg in messages])
            history_image_token_lengths = torch.LongTensor(
                [msg.history_image_token_len for msg in messages])
            return history_image_nums, history_image_token_lengths

        def __get_vlm_embeddings():
            """get vlm input embeddings and indexings."""
            input_embeddings = [[
                emb.embeddings if isinstance(emb.embeddings, torch.Tensor) else
                torch.from_numpy(emb.embeddings)
                for emb in msg.input_embeddings
            ] for msg in messages]
            input_embedding_ranges = [
                torch.tensor([[emb.start, emb.end]
                              for emb in msg.input_embeddings])
                for msg in messages
            ]
            input_embedding_indexing = torch.zeros(
                (batch_size, max_q_seq_length), dtype=torch.bool)
            for msg_id, msg in enumerate(messages):
                for emb in msg.input_embeddings:
                    # make slice index relative to embeddings
                    emb_start = emb.start - msg.history_len
                    emb_end = emb.end - msg.history_len
                    input_embedding_indexing[msg_id][emb_start:emb_end] = True
            return (input_embeddings, input_embedding_indexing,
                    input_embedding_ranges)

        # for inputs with embeddings
        history_image_nums = None
        history_image_token_lengths = None
        # only for cogvlm
        if self.model_config.cogvlm_style:
            (history_image_nums,
             history_image_token_lengths) = __get_cogvlm_image_info()

        input_embeddings = None
        input_embedding_indexing = None
        input_embedding_ranges = None
        has_embedding = any(
            [len(msg.input_embeddings) > 0 for msg in messages])
        if has_embedding:
            (input_embeddings, input_embedding_indexing,
             input_embedding_ranges) = __get_vlm_embeddings()

        input_multimodals = None
        has_multimodal = any(
            [not msg.history_multimodals.empty() for msg in messages])
        if has_multimodal:
            has_multimodal = False
            input_multimodals = [
                msg.get_input_multimodals() for msg in messages
            ]
            for input_mm in input_multimodals:
                for val in input_mm.values():
                    if len(val) > 0:
                        has_multimodal = True
                        break
                if has_multimodal:
                    break

        vision_embedding_inputs = None
        if has_embedding or has_multimodal or history_image_nums is not None:
            vision_embedding_inputs = VisionModelInputs(
                history_lengths=history_lengths,
                history_image_nums=history_image_nums,
                history_image_token_lengths=history_image_token_lengths,
                input_embeddings=input_embeddings,
                input_embedding_indexing=input_embedding_indexing,
                input_embedding_ranges=input_embedding_ranges,
                input_multimodals=input_multimodals)

        # cross
        cross_length = torch.tensor([msg.num_cross for msg in messages])
        history_cross_length = torch.tensor(
            [msg.num_history_cross for msg in messages])

        return ModelInputs(
            input_ids=input_ids,
            seq_length=seq_length,
            history_lengths=history_lengths,
            block_offsets=block_offsets,
            is_decoding=is_decoding,
            num_ignored_history=num_ignored_history,
            local_adapter_ids=local_adapter_ids,
            vision_inputs=vision_embedding_inputs,
            cross_length=cross_length,
            history_cross_length=history_cross_length,
            model_metas=model_metas,
        )

    def _batch_stopping_criteria(self, token_ids: torch.Tensor,
                                 stop_words: torch.Tensor,
                                 num_appendable_ids: torch.Tensor):
        """batched stopping criteria."""
        num_appendable_ids = num_appendable_ids - 1
        # one more step to cache last token(stop word)
        stopped = num_appendable_ids < 0
        if stop_words is not None:
            sw_stopped = (token_ids[:, None] == stop_words).any(1)
            one_ids = torch.clamp_max(num_appendable_ids, 0)
            num_appendable_ids = torch.where(sw_stopped, one_ids,
                                             num_appendable_ids)
        return stopped, num_appendable_ids

    @logging_timer('SamplingLogits', logger)
    def async_sampling_logits(self, logits: torch.Tensor,
                              all_ids: torch.Tensor,
                              guided_input_ids: torch.Tensor,
                              sampling_inputs: SamplingInputs,
                              inputs: ModelInputs, ignore_eos: torch.Tensor):
        """sampling logits."""

        def __get_last_logits():
            """get last logits."""
            seq_length = inputs.seq_length
            if len(seq_length) == logits.size(0):
                return logits

            last_idx = seq_length.cumsum(-1) - 1
            return logits[last_idx, :]

        split_logits = __get_last_logits()
        logits_processor = FusedLogitsProcessor(sampling_inputs, ignore_eos,
                                                self.tokenizer.model.model)
        logits = logits_processor(all_ids, guided_input_ids, split_logits)
        next_token_ids = logits_processor.sampling(logits)

        return next_token_ids

    @logging_timer('UpdateRunning', logger)
    def update_running(self, running: SeqList, next_token_ids: torch.Tensor,
                       stopped: torch.Tensor, model_metas: List[Dict[str,
                                                                     Any]]):
        """update scheduler."""
        if model_metas is None:
            model_metas = [None] * len(running)
        next_token_ids = next_token_ids.numpy()
        eos_token_id = self.model_config.eos_token_id
        for token, msg, stop, model_meta in zip(next_token_ids, running,
                                                stopped, model_metas):
            if msg.status != MessageStatus.RUNNING:
                continue
            update_token = token
            stop = stop or token in eos_token_id
            if stop:
                update_token = _EMPTY_TOKEN
            else:
                msg.num_new_tokens += 1
            msg.update_token_ids(update_token, model_meta=model_meta)
            if stop:
                msg.status = MessageStatus.STOPPED

    @logging_timer('ModelForward', logger)
    async def _async_model_forward(self, inputs: ModelInputs,
                                   swap_in_map: Dict, swap_out_map: Dict,
                                   return_logits: bool):
        """model forward."""
        max_prefill_token_num = self.cache_config.max_prefill_token_num
        swap_done = False

        class _OutputGather:
            """output gather."""

            def __init__(self, max_seq_len):
                self._max_seq_len = max_seq_len
                self._start = 0
                self._output = None

            def gather(self, output):
                """gather."""
                tmp_output = output['hidden_states']

                if not return_logits:
                    self._output = tmp_output
                    return

                out_logits = self._output
                start = self._start
                seq_len = tmp_output.size(-2)
                if out_logits is None:
                    out_logits = tmp_output.new_empty(1,
                                                      self._max_seq_len,
                                                      tmp_output.size(-1),
                                                      device='cpu')
                out_logits[:, start:start + seq_len].copy_(tmp_output,
                                                           non_blocking=True)
                self._start = start + seq_len
                self._output = out_logits

            def get_output(self):
                """get tmp_output."""
                if not return_logits:
                    return self._output[:, -1:]
                torch.cuda.synchronize()
                return self._output

        async def __forward(inputs):
            """forward."""
            nonlocal swap_done, swap_in_map, swap_out_map
            if swap_done:
                return await self.model_agent.async_forward(
                    inputs, swap_in_map=dict(), swap_out_map=dict())
            else:
                swap_done = True
                return await self.model_agent.async_forward(
                    inputs, swap_in_map=swap_in_map, swap_out_map=swap_out_map)

        async def __long_context_single_forward(inputs):
            """one large sequence."""
            seq_len = inputs.seq_length
            max_seq_len = inputs.seq_length[0]
            batch_size = seq_len.size(0)
            assert batch_size == 1

            new_inputs = inputs.split(max_prefill_token_num)

            model_metas = new_inputs[0].model_metas
            output_gather = _OutputGather(max_seq_len)
            for inp in new_inputs:
                inp.model_metas = model_metas
                tmp_out = await __forward(inp)
                model_metas = tmp_out.get('model_metas')
                output_gather.gather(tmp_out)
                tmp_out.pop('hidden_states', None)
            tmp_out['hidden_states'] = output_gather.get_output()
            return tmp_out

        if inputs.input_ids.numel() <= max_prefill_token_num:
            ret = await __forward(inputs)
            if not return_logits and not inputs.is_decoding:
                last_token_loc = inputs.seq_length.cumsum(0) - 1
                ret['hidden_states'] = ret['hidden_states'][:, last_token_loc]
        else:
            ret = await __long_context_single_forward(inputs)
            if not return_logits and not inputs.is_decoding:
                last_token_loc = [-1]
                ret['hidden_states'] = ret['hidden_states'][:, last_token_loc]

        hidden_states = ret.pop('hidden_states')
        logits = self.model_agent.get_logits(hidden_states)
        ret['logits'] = logits
        return ret

    def _make_infer_outputs(self, next_token_ids: torch.LongTensor,
                            logits: torch.Tensor, stopped: torch.Tensor,
<<<<<<< HEAD
                            model_metas: List[Dict[str, Any]]):
=======
                            event: torch.cuda.Event):
>>>>>>> efa8ac03
        """make infer output."""

        def __get_out_token_ids(token: torch.Tensor, msg: SchedulerSequence,
                                stopped: bool):
            """check if output is necessary."""
            if stopped:
                return []
            if token in msg.sampling_param.stop_words:
                return []
            return [token]

        def __get_q_start_loc():
            inputs = self._inputs
            seq_length = inputs.seq_length
            batch_size = len(seq_length)
            if inputs.is_decoding:
                return torch.arange(0, batch_size)
            else:
                return seq_length.cumsum(0) - seq_length

        with torch.cuda.stream(self._output_stream):
            event.wait()
            next_token_ids = next_token_ids.cpu()
            stopped = stopped.cpu()

        running = self._running
        is_run = [seq.status == MessageStatus.RUNNING for seq in running]
        stopped = stopped.tolist()
        self.update_running(running, next_token_ids, stopped, model_metas)

        # generate output
        next_token_ids = next_token_ids.tolist()
        q_start_loc = __get_q_start_loc()
        outputs: Dict[int, InferOutput] = dict()
        for idx, msg in enumerate(running):
            if not is_run[idx]:
                continue
            token_ids = __get_out_token_ids(next_token_ids[idx], msg,
                                            stopped[idx])
            finish = msg.status == MessageStatus.STOPPED
            if not finish and len(token_ids) == 0:
                continue
            session_id = msg.session_id
            out = InferOutput(
                session_id=session_id,
                sender_id=msg.sender_id,
                req_id=msg.req_id,
                finish=finish,
                token_ids=token_ids,
            )
            outputs[session_id] = out

            if msg.return_logits:
                inputs = self._inputs
                start = q_start_loc[idx]
                seqlen = inputs.seq_length[idx]
                outputs[session_id].logits = logits[start:start + seqlen]
        return outputs

    async def _async_step_background(
            self, inputs: ModelInputs, swap_in_map: Dict, swap_out_map: Dict,
            all_ids: torch.Tensor, guided_input_ids: torch.Tensor,
            sampling_inputs: SamplingInputs,
            num_appendable_ids: torch.LongTensor,
            num_ignore_eos: torch.LongTensor, loop_count: int,
            return_logits: bool, output_que: asyncio.Queue):
        """asyc forward task."""

        def __update_inputs(next_token_ids):
            """update inputs."""
            nonlocal all_ids, guided_input_ids
            inputs.update(next_token_ids)
            if all_ids is not None:
                all_ids = torch.cat(
                    [all_ids, next_token_ids[:, None].to(all_ids.device)], 1)
            if guided_input_ids is not None:
                guided_input_ids = torch.cat([
                    guided_input_ids, next_token_ids[:, None].to(
                        guided_input_ids.device)
                ], 1)
            if sampling_inputs.random_offsets is not None:
                sampling_inputs.random_offsets += 1

        logger.debug('<ForwardTask>: '
                     f'batch_size={inputs.seq_length.size(0)} '
                     f'num_tokens={inputs.input_ids.size(-1)}')
        if self.gpu_count == 1:
            inputs = inputs.to_device('cuda')
        is_decoding = inputs.is_decoding
        if all_ids is not None:
            all_ids = all_ids.cuda()
        if guided_input_ids is not None:
            guided_input_ids = guided_input_ids.cuda()
        sampling_inputs = sampling_inputs.to_device('cuda')
        num_appendable_ids = num_appendable_ids.cuda()
        num_ignore_eos = num_ignore_eos.cuda()

        for idx in range(loop_count):
            # inference
            output = await self._async_model_forward(
                inputs,
                swap_in_map=swap_in_map,
                swap_out_map=swap_out_map,
                return_logits=return_logits)
            logits = output['logits']
            logits = logits[0]  # [bs, seq, prob] -> [seq, prob]

            # sampling
            next_token_ids = self.async_sampling_logits(
                logits, all_ids, guided_input_ids, sampling_inputs, inputs,
                num_ignore_eos > 0)
            num_ignore_eos = num_ignore_eos - 1

            # stopping criteria
            stopped, num_appendable_ids = self._batch_stopping_criteria(
                next_token_ids, sampling_inputs.stop_words, num_appendable_ids)

            # send output
<<<<<<< HEAD
            model_metas = output.get('model_metas')
            stopped = stopped.cpu()
            finish = stopped.all().item() or (idx == loop_count - 1)
            finish = finish or _check_finish(self.scheduler, idx)
            output = (next_token_ids.cpu(), logits, stopped, model_metas)
=======
            finish = (idx == loop_count - 1)
            finish = finish or _check_finish(self.scheduler, idx)
            event = torch.cuda.Event()
            event.record()
            output = (next_token_ids, logits, stopped, event)
>>>>>>> efa8ac03
            output_que.put_nowait((finish, output))

            inputs.model_metas = model_metas

            if finish:
                break

            # update for next loop
            if is_decoding:
                swap_in_map = dict()
                swap_out_map = dict()
                __update_inputs(next_token_ids)

    @torch.inference_mode()
    async def _async_loop_preprocess_message(self, inque, outque):
        """preprocess msg."""
        while True:
            reqs = await inque.get()

            for req in reqs:
                req_data = req.data
                if req_data.get('input_multimodals', None) is None:
                    continue
                input_ids = req_data['token_ids']
                input_multimodals = req_data['input_multimodals']
                if len(input_multimodals) == 0:
                    req_data['input_multimodals'] = None
                    continue
                result = self.input_processor.preprocess_input(
                    input_ids, input_multimodals)

                input_ids = result.input_ids
                input_multimodals = result.input_multimodals

                req_data['token_ids'] = input_ids
                req_data['input_multimodals'] = input_multimodals

            if len(reqs) > 0:
                outque.put_nowait(reqs)

    @torch.inference_mode()
    async def _async_loop_background(self, in_que: asyncio.Queue,
                                     out_que: asyncio.Queue):
        """async loop background."""

        def __gather_all_ids(seqs: SeqList, sampling_inputs: SamplingInputs):
            """gather history."""
            if sampling_inputs.repetition_penalty is None and not any(
                    sampling_inputs.logits_processors):
                return None
            batch = len(seqs)
            max_len = max(seq.num_all_ids for seq in seqs)
            pad_id = self.model_config.bos_token_id
            pad_id = 0 if pad_id is None else pad_id
            output = torch.full((batch, max_len), pad_id, dtype=torch.int64)
            for idx, seq in enumerate(seqs):
                h_len = seq.num_all_ids
                if h_len == 0:
                    continue
                h_ids = torch.from_numpy(seq.all_ids)
                output[idx, -h_len:] = h_ids
            return output

        def __gather_guided_input_ids(seqs: SeqList,
                                      sampling_inputs: SamplingInputs):
            """gather input ids for guided decode."""
            if not any(sampling_inputs.response_formats or ()):
                return None
            batch = len(seqs)
            max_len = max(seq.num_new_tokens for seq in seqs)
            pad_id = self.model_config.bos_token_id
            pad_id = 0 if pad_id is None else pad_id
            output = torch.full((batch, max_len), pad_id, dtype=torch.int64)
            for idx, seq in enumerate(seqs):
                h_len = seq.num_new_tokens
                if h_len == 0:
                    continue
                h_ids = torch.from_numpy(seq.all_ids[-seq.num_new_tokens:])
                output[idx, -h_len:] = h_ids
            return output

        def __get_num_appendable_ids(seqs: SeqList):
            """get num appendable ids."""
            ret = [
                seq.sampling_param.max_new_tokens - seq.num_new_tokens
                for seq in seqs
            ]
            return torch.tensor(ret)

        def __get_num_ignore_eos(seqs: SeqList):
            """get num ignore eos."""
            ret = [
                seq.sampling_param.min_new_tokens - seq.num_new_tokens
                for seq in seqs
            ]
            return torch.tensor(ret)

        def __need_logits(seqs: SeqList):
            """need logits."""
            return any(seq.return_logits for seq in seqs)

        while True:
            is_prefill, scheduler_output = await in_que.get()
            try:
                running = scheduler_output.running
                swap_in_map = scheduler_output.swap_in_map
                swap_out_map = scheduler_output.swap_out_map
                prefill_interval = self.scheduler_config.prefill_interval
                loop_count = 1 if is_prefill else (prefill_interval - 1)
                assert len(running) > 0

                # create inputs
                inputs = self.create_model_inputs(running, is_prefill)
                sampling_inputs = SamplingInputs.from_sampling_params(running)
                all_ids = __gather_all_ids(running, sampling_inputs)
                guided_input_ids = __gather_guided_input_ids(
                    running, sampling_inputs)
                num_appendable_ids = __get_num_appendable_ids(running)
                num_ignore_eos = __get_num_ignore_eos(running)
                return_logits = __need_logits(running)

                self._running = running
                self._inputs = inputs

                await self._async_step_background(
                    inputs=inputs,
                    swap_in_map=swap_in_map,
                    swap_out_map=swap_out_map,
                    all_ids=all_ids,
                    guided_input_ids=guided_input_ids,
                    sampling_inputs=sampling_inputs,
                    num_appendable_ids=num_appendable_ids,
                    num_ignore_eos=num_ignore_eos,
                    loop_count=loop_count,
                    return_logits=return_logits,
                    output_que=out_que,
                )
            except Exception as e:
                out_que.put_nowait((True, e))
            finally:
                in_que.task_done()

    @torch.inference_mode()
    async def _async_loop(self):
        """Main loop of the engine.

        Each engine instance would communicate with the engine by queue.
        """

        self._msg_preprocess_inque = asyncio.Queue()
        self._msg_preprocess_outque = asyncio.Queue()

        prefill_interval = self.scheduler_config.prefill_interval
        in_que = asyncio.Queue()
        out_que = asyncio.Queue()
        loop_background = asyncio.get_event_loop().create_task(
            self._async_loop_background(in_que, out_que),
            name='MainLoopBackground')
        loop_background = asyncio.get_event_loop().create_task(
            self._async_loop_preprocess_message(self._msg_preprocess_inque,
                                                self._msg_preprocess_outque),
            name='MainLoopPreprocessMessage')
        loop_background.add_done_callback(_raise_exception_on_finish)

        def __send_resp(out: InferOutput):
            """send response."""
            resp_type = (ResponseType.FINISH
                         if out.finish else ResponseType.SUCCESS)
            self._response(resp_type,
                           sender_id=out.sender_id,
                           req_id=out.req_id,
                           data=dict(token_ids=out.token_ids,
                                     logits=out.logits))

        def __send_resps(step_outputs: Dict[int, InferOutput]):
            """send response callback."""
            for out in step_outputs.values():
                __send_resp(out)

        async def __step():
            """step decoding."""
            prefill = self.scheduler.has_waiting()
            schedule_output = self.scheduler.schedule(
                is_prefill=prefill, prealloc_size=prefill_interval)
            # schedule decoding if no valid prefill reqs.
            if prefill and len(schedule_output.running) == 0:
                prefill = False
                schedule_output = self.scheduler.schedule(
                    is_prefill=prefill, prealloc_size=prefill_interval)

            in_que.put_nowait((prefill, schedule_output))
            finish = False
            while not finish:
                if self.req_manager.has_requests():
                    self.req_manager.step()
                self._add_message(self._msg_preprocess_outque)
                finish, out = await out_que.get()
                try:
                    if isinstance(out, Exception):
                        raise out
<<<<<<< HEAD
                    next_token_ids, logits, stopped, model_metas = out
                    step_outputs = self._make_infer_outputs(
                        next_token_ids, logits, stopped, model_metas)
=======
                    next_token_ids, logits, stopped, event = out
                    step_outputs = self._make_infer_outputs(
                        next_token_ids, logits, stopped, event)
>>>>>>> efa8ac03
                    __send_resps(step_outputs)
                except Exception as e:
                    raise e
                finally:
                    out_que.task_done()

        while True:
            if self.req_manager.has_requests():
                self.req_manager.step()
            self._add_message(self._msg_preprocess_outque)

            if not self.scheduler.has_unfinished():
                await asyncio.sleep(0.01)
                continue

            await __step()

    async def async_loop(self):
        device_manager = get_device_manager()
        with device_manager.context(self.device_context), torch.cuda.stream(
                self.stream):
            await self._async_loop()

    def create_instance(self, cuda_stream_id=0):
        """Create a pytorch engine instance.

        Args:
            cuda_stream_id(int): identity of a cuda stream
        Returns:
            EngineInstance: an instance of pytorch engine
        """
        from .engine_instance import EngineInstance
        return EngineInstance(self)<|MERGE_RESOLUTION|>--- conflicted
+++ resolved
@@ -171,11 +171,7 @@
         # create main thread
         self._start_loop()
         self._create_buffers()
-<<<<<<< HEAD
-=======
-        self.engine_instance = self.create_instance()
         self._output_stream = torch.cuda.Stream()
->>>>>>> efa8ac03
 
     @classmethod
     def from_pretrained(cls,
@@ -444,14 +440,6 @@
 
         model_metas = [msg.model_meta for msg in messages]
 
-        def __get_cogvlm_image_info():
-            """Get cogvlm history image info for position ids."""
-            history_image_nums = torch.LongTensor(
-                [msg.history_image_num for msg in messages])
-            history_image_token_lengths = torch.LongTensor(
-                [msg.history_image_token_len for msg in messages])
-            return history_image_nums, history_image_token_lengths
-
         def __get_vlm_embeddings():
             """get vlm input embeddings and indexings."""
             input_embeddings = [[
@@ -478,10 +466,6 @@
         # for inputs with embeddings
         history_image_nums = None
         history_image_token_lengths = None
-        # only for cogvlm
-        if self.model_config.cogvlm_style:
-            (history_image_nums,
-             history_image_token_lengths) = __get_cogvlm_image_info()
 
         input_embeddings = None
         input_embedding_indexing = None
@@ -693,11 +677,8 @@
 
     def _make_infer_outputs(self, next_token_ids: torch.LongTensor,
                             logits: torch.Tensor, stopped: torch.Tensor,
-<<<<<<< HEAD
-                            model_metas: List[Dict[str, Any]]):
-=======
+                            model_metas: List[Dict[str, Any]],
                             event: torch.cuda.Event):
->>>>>>> efa8ac03
         """make infer output."""
 
         def __get_out_token_ids(token: torch.Tensor, msg: SchedulerSequence,
@@ -816,19 +797,12 @@
                 next_token_ids, sampling_inputs.stop_words, num_appendable_ids)
 
             # send output
-<<<<<<< HEAD
             model_metas = output.get('model_metas')
-            stopped = stopped.cpu()
-            finish = stopped.all().item() or (idx == loop_count - 1)
-            finish = finish or _check_finish(self.scheduler, idx)
-            output = (next_token_ids.cpu(), logits, stopped, model_metas)
-=======
             finish = (idx == loop_count - 1)
             finish = finish or _check_finish(self.scheduler, idx)
             event = torch.cuda.Event()
             event.record()
-            output = (next_token_ids, logits, stopped, event)
->>>>>>> efa8ac03
+            output = (next_token_ids, logits, stopped, model_metas, event)
             output_que.put_nowait((finish, output))
 
             inputs.model_metas = model_metas
@@ -1029,15 +1003,9 @@
                 try:
                     if isinstance(out, Exception):
                         raise out
-<<<<<<< HEAD
-                    next_token_ids, logits, stopped, model_metas = out
+                    (next_token_ids, logits, stopped, model_metas, event) = out
                     step_outputs = self._make_infer_outputs(
-                        next_token_ids, logits, stopped, model_metas)
-=======
-                    next_token_ids, logits, stopped, event = out
-                    step_outputs = self._make_infer_outputs(
-                        next_token_ids, logits, stopped, event)
->>>>>>> efa8ac03
+                        next_token_ids, logits, stopped, model_metas, event)
                     __send_resps(step_outputs)
                 except Exception as e:
                     raise e
