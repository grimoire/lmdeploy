--- conflicted
+++ resolved
@@ -1,5 +1,4 @@
 # Copyright (c) OpenMMLab. All rights reserved.
-
 import asyncio
 import copy
 import os
@@ -116,10 +115,7 @@
 
 class DistProcManager:
 
-    def __init__(self,
-                 model_path: str,
-                 engine_config: PytorchEngineConfig,
-                 trust_remote_code: bool = True):
+    def __init__(self, model_path: str, engine_config: PytorchEngineConfig, trust_remote_code: bool = True):
 
         # distribute args
         node_rank = engine_config.node_rank
@@ -131,8 +127,7 @@
         if nproc_per_node is None:
             nproc_per_node = world_size // nnodes
             engine_config.nproc_per_node = nproc_per_node
-        assert (nnodes * nproc_per_node == world_size), (
-            'nnodes * nproc_per_node != world_size')
+        assert (nnodes * nproc_per_node == world_size), ('nnodes * nproc_per_node != world_size')
 
         # get global ranks, rank0 in main process
         global_rank0 = node_rank * nproc_per_node
@@ -175,10 +170,7 @@
     @staticmethod
     def init_process_group(rank: int, world_size: int, nproc_per_node: int):
         """init process group."""
-        dist.init_process_group(backend='gloo',
-                                rank=rank,
-                                world_size=world_size,
-                                timeout=DIST_TIMEOUT)
+        dist.init_process_group(backend='gloo', rank=rank, world_size=world_size, timeout=DIST_TIMEOUT)
         assert dist.is_initialized()
         _init_environ(rank, world_size, nproc_per_node)
 
@@ -212,26 +204,22 @@
         engine_config = self.engine_config
 
         for rank in self.global_ranks:
-            proc = self.mp_ctx.Process(
-                target=self._dist_process,
-                kwargs=dict(rank=rank,
-                            world_size=self.world_size,
-                            model_path=self.model_path,
-                            engine_config=engine_config,
-                            trust_remote_code=self.trust_remote_code),
-                name=f'ProcRank{rank}',
-                daemon=True)
+            proc = self.mp_ctx.Process(target=self._dist_process,
+                                       kwargs=dict(rank=rank,
+                                                   world_size=self.world_size,
+                                                   model_path=self.model_path,
+                                                   engine_config=engine_config,
+                                                   trust_remote_code=self.trust_remote_code),
+                                       name=f'ProcRank{rank}',
+                                       daemon=True)
             proc.start()
             self.procs.append(proc)
 
-        DistProcManager.init_process_group(
-            self.global_rank0,
-            world_size=self.world_size,
-            nproc_per_node=engine_config.nproc_per_node)
-
-        self.watchdog = Thread(target=self._mp_watchdog,
-                               args=(1, ),
-                               daemon=True)
+        DistProcManager.init_process_group(self.global_rank0,
+                                           world_size=self.world_size,
+                                           nproc_per_node=engine_config.nproc_per_node)
+
+        self.watchdog = Thread(target=self._mp_watchdog, args=(1, ), daemon=True)
         self.watchdog.start()
 
     def terminate_all_procs(self):
@@ -253,8 +241,7 @@
     def _check_context_alive(self):
         """check context alive."""
         procs = self.procs
-        failed_procs = list(idx for idx, p in enumerate(procs)
-                            if not p.is_alive())
+        failed_procs = list(idx for idx, p in enumerate(procs) if not p.is_alive())
         if len(failed_procs) == 0:
             return
 
@@ -344,31 +331,17 @@
         tp = engine_config.tp
         dp = 1
         nproc_per_node = engine_config.nproc_per_node
-        dist_ctx = DistContext.build(rank,
-                                     tp,
-                                     dp,
-                                     nproc_per_node=nproc_per_node)
-
-<<<<<<< HEAD
+        dist_ctx = DistContext.build(rank, tp, dp, nproc_per_node=nproc_per_node)
+
         self.tp = tp
-=======
-        self.device_context = DeviceContext(device_type=engine_config.device_type)
->>>>>>> df06ae3e
 
         # download models and adapters
         if not os.path.exists(model_path):
-<<<<<<< HEAD
             if local_rank == 0:
-                model_path = get_model(model_path, engine_config.download_dir,
-                                       engine_config.revision)
+                model_path = get_model(model_path, engine_config.download_dir, engine_config.revision)
             if world_size > 1:
                 with get_dist_manager().context(dist_ctx):
-                    model_path = _braodcast_obj(model_path, local_rank,
-                                                dist_ctx.local_cpu_group)
-=======
-            model_path = get_model(model_path, engine_config.download_dir, engine_config.revision)
-        self.model_path = model_path
->>>>>>> df06ae3e
+                    model_path = _braodcast_obj(model_path, local_rank, dist_ctx.local_cpu_group)
 
         adapters = engine_config.adapters
         if adapters is not None and len(adapters) > 0:
@@ -376,8 +349,7 @@
                 adapters = self._download_adapters(adapters, engine_config)
             if world_size > 1:
                 with get_dist_manager().context(dist_ctx):
-                    adapters = _braodcast_obj(adapters, local_rank,
-                                              dist_ctx.local_cpu_group)
+                    adapters = _braodcast_obj(adapters, local_rank, dist_ctx.local_cpu_group)
 
         # check environment
         checker = EngineChecker(model_path=model_path,
@@ -391,22 +363,9 @@
         cache_config = _build_cache_config(engine_config)
         backend_config = _build_backend_config(engine_config)
 
-<<<<<<< HEAD
         # build model agent
         self.device_ctx = DeviceContext(device_type=engine_config.device_type)
-        with get_dist_manager().context(
-                dist_ctx), get_device_manager().context(self.device_ctx):
-            self.model_agent = build_model_agent(
-                model_path,
-                cache_config=cache_config,
-                backend_config=backend_config,
-                trust_remote_code=trust_remote_code,
-                adapters=adapters,
-                tp=self.tp,
-                dtype=engine_config.dtype,
-                custom_module_map=engine_config.custom_module_map)
-=======
-        with get_device_manager().context(self.device_context):
+        with get_dist_manager().context(dist_ctx), get_device_manager().context(self.device_ctx):
             self.model_agent = build_model_agent(model_path,
                                                  cache_config=cache_config,
                                                  backend_config=backend_config,
@@ -415,7 +374,6 @@
                                                  tp=self.tp,
                                                  dtype=engine_config.dtype,
                                                  custom_module_map=engine_config.custom_module_map)
->>>>>>> df06ae3e
 
         self.input_processor = self.model_agent.get_input_processor()
 
@@ -502,8 +460,7 @@
     def _is_launched_by_torchrun():
         # check env variable
         # TODO: Find a better check
-        if ('RANK' in os.environ and 'LOCAL_RANK' in os.environ
-                and 'WORLD_SIZE' in os.environ):
+        if ('RANK' in os.environ and 'LOCAL_RANK' in os.environ and 'WORLD_SIZE' in os.environ):
             return True
         return False
 
@@ -529,10 +486,7 @@
             local_rank = int(os.environ.get('LOCAL_RANK', '0'))
             world_size = int(os.environ.get('WORLD_SIZE', '1'))
             if engine_config.tp > 1 and not dist.is_initialized():
-                dist.init_process_group(backend='gloo',
-                                        timeout=DIST_TIMEOUT,
-                                        rank=rank,
-                                        world_size=world_size)
+                dist.init_process_group(backend='gloo', timeout=DIST_TIMEOUT, rank=rank, world_size=world_size)
 
         if local_rank != 0:
             torch.cuda.set_device(local_rank)
@@ -1051,8 +1005,8 @@
             # broadcast inputs
             if dist_ctx.tp > 1:
                 tp_cpu_group = dist_ctx.tp_cpu_group
-                (inputs, swap_in_map, swap_out_map) = _broadcast_inputs(
-                    0, [inputs, swap_in_map, swap_out_map], tp_cpu_group)
+                (inputs, swap_in_map, swap_out_map) = _broadcast_inputs(0, [inputs, swap_in_map, swap_out_map],
+                                                                        tp_cpu_group)
 
             # inference
             output = await self._async_model_forward(inputs,
@@ -1316,8 +1270,7 @@
         else:
             # broadcast exit signal.
             try:
-                _broadcast_inputs(0, [None, None, None],
-                                  group=self.dist_ctx.world_cpu_group)
+                _broadcast_inputs(0, [None, None, None], group=self.dist_ctx.world_cpu_group)
             except Exception:
                 logger.warning('Can not broadcast exit signal.')
 
@@ -1335,10 +1288,8 @@
 
     async def async_loop(self):
         device_manager = get_device_manager()
-<<<<<<< HEAD
         dist_mgr = get_dist_manager()
-        with dist_mgr.context(self.dist_ctx), device_manager.context(
-                self.device_ctx), torch.cuda.stream(self.stream):
+        with dist_mgr.context(self.dist_ctx), device_manager.context(self.device_ctx), torch.cuda.stream(self.stream):
             try:
                 await self._async_loop()
             finally:
@@ -1353,17 +1304,13 @@
         logger.info(f'rank[{rank}]: Start dist loop.')
         while True:
             # share inputs
-            inputs, swap_in_map, swap_out_map = _broadcast_inputs(
-                rank, None, tp_cpu_group)
+            inputs, swap_in_map, swap_out_map = _broadcast_inputs(rank, None, tp_cpu_group)
 
             if inputs is None:
                 return
 
             # forward
-            await self._async_model_forward(inputs,
-                                            swap_in_map,
-                                            swap_out_map,
-                                            return_logits=False)
+            await self._async_model_forward(inputs, swap_in_map, swap_out_map, return_logits=False)
 
     def dist_run_forever(self):
         """distributed run forever."""
@@ -1372,8 +1319,7 @@
         rank = self.dist_ctx.rank
         exit_code = 0
         try:
-            with dist_mgr.context(self.dist_ctx), device_mgr.context(
-                    self.device_ctx), torch.cuda.stream(self.stream):
+            with dist_mgr.context(self.dist_ctx), device_mgr.context(self.device_ctx), torch.cuda.stream(self.stream):
                 event_loop = asyncio.new_event_loop()
                 asyncio.set_event_loop(event_loop)
                 event_loop.run_until_complete(self._dist_run_forever())
@@ -1389,10 +1335,6 @@
         finally:
             self._loop_finally()
             exit(exit_code)
-=======
-        with device_manager.context(self.device_context), torch.cuda.stream(self.stream):
-            await self._async_loop()
->>>>>>> df06ae3e
 
     def create_instance(self, cuda_stream_id=0):
         """Create a pytorch engine instance.
