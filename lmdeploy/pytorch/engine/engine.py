# Copyright (c) OpenMMLab. All rights reserved.
import asyncio
import os
from dataclasses import dataclass
from typing import Any, Dict, List

import numpy as np
import torch

from lmdeploy.messages import (EngineGenerationConfig, PytorchEngineConfig,
                               ResponseType)
from lmdeploy.utils import get_logger, get_model, logging_timer

from ..adapter.adapter import AdapterManager, SchedulerAdapter
from ..check_env import check_adapters, check_env, check_model
from ..config import CacheConfig, SchedulerConfig
<<<<<<< HEAD
from ..devices import DeviceContext, get_device_manager
from ..messages import MessageStatus, SchedulerSequence
=======
from ..messages import (InputEmbeddingRangeType, InputEmbeddingType,
                        MessageStatus, SchedulerSequence)
>>>>>>> 8110358d
from ..paging import Scheduler
from .logits_process import FusedLogitsProcessor, SamplingInputs
from .model_agent import (AdapterInfo, AutoModelAgent, ModelInputs,
                          VisionModelInputs)
from .request import Request, RequestManager, RequestType, Response

logger = get_logger('lmdeploy')

SeqList = List[SchedulerSequence]
AdapterList = List[SchedulerAdapter]


def _raise_exception_on_finish(task: asyncio.Task) -> None:
    """raise exception on finish."""
    try:
        task.result()
    except asyncio.CancelledError:
        return
    except Exception as e:
        raise e


class NoRunningSeqs(Exception):
    """NoRunningSeqs."""
    pass


@dataclass
class InferOutput:
    """The output of the model inference."""

    session_id: int
    token_ids: List[int]
    sender_id: int
    req_id: int
    meta: Any = None
    finish: bool = False
    logits: torch.Tensor = None


def _paging_adapters(adapters: dict, model_agent: AutoModelAgent,
                     scheduler: Scheduler):
    adapters = adapters or dict()
    weight_maps = []
    for name in adapters:
        weight_map = scheduler.add_adapter(name)
        weight_map.rank_offset = torch.tensor(weight_map.rank_offset)
        weight_maps.append(weight_map)
    model_agent.paging_adapters(weight_maps)


def _tensorlize_block_offsets(block_offsets):
    """tensorlize block_offsets."""
    from torch.nn.utils.rnn import pad_sequence
    block_offsets = [torch.from_numpy(off) for off in block_offsets]
    block_offsets = pad_sequence(block_offsets, batch_first=True)
    return block_offsets


def _get_adapter_ids(seqs: SeqList, adapters: AdapterList):
    """get adapter ids."""
    adapter_names_map = dict(
        (ada.name, idx) for idx, ada in enumerate(adapters))
    adapter_ids = [adapter_names_map[seq.adapter_name] for seq in seqs]
    return adapter_ids


class Engine:
    """The inference engine of lmdeploy pytorch.

    Args:
        model_path (str): The hugging face model path.
        engine_config (PytorchEngineConfig): The config of the Engine.
        trust_remote_code (bool): Trust remote code.
    """

    def __init__(self,
                 model_path: str,
                 engine_config: PytorchEngineConfig = None,
                 trust_remote_code: bool = True) -> None:
        check_env(engine_config.device_type)
        check_model(model_path, trust_remote_code)
        if engine_config is None:
            engine_config = PytorchEngineConfig()
        if engine_config.adapters is not None:
            check_adapters(list(engine_config.adapters.values()))

        self.engine_config = engine_config
        model_name = engine_config.model_name
        tp = engine_config.tp

        self.tp = tp
        self.model_name = model_name

        self.device_context = DeviceContext(
            device_type=engine_config.device_type)

        scheduler_config = SchedulerConfig(
            max_batches=engine_config.max_batch_size,
            max_session_len=engine_config.session_len,
            eviction_type=engine_config.eviction_type,
            prefill_interval=engine_config.prefill_interval)

        # block_size = 1 to enable unified paging
        adapters = engine_config.adapters
        cache_config = CacheConfig(
            block_size=engine_config.block_size,
            num_cpu_blocks=engine_config.num_cpu_blocks,
            num_gpu_blocks=engine_config.num_gpu_blocks,
            cache_max_entry_count=engine_config.cache_max_entry_count,
            max_prefill_token_num=engine_config.max_prefill_token_num,
            enable_prefix_caching=engine_config.enable_prefix_caching,
        )

        if not os.path.exists(model_path):
            model_path = get_model(model_path, engine_config.download_dir,
                                   engine_config.revision)
        self.model_path = model_path

        with get_device_manager().context(self.device_context):
            self.model_agent = AutoModelAgent.from_pretrained(
                model_path,
                cache_config=cache_config,
                trust_remote_code=trust_remote_code,
                adapters=adapters,
                tp=tp)

        cache_config = self.model_agent.cache_config
        self.adapter_manager = self._build_adapter_manager(adapters)
        self.scheduler = Scheduler(scheduler_config, cache_config,
                                   self.adapter_manager)

        if adapters:
            _paging_adapters(adapters,
                             model_agent=self.model_agent,
                             scheduler=self.scheduler)

        self.scheduler_config = scheduler_config
        self.cache_config = cache_config
        self.stream = torch.cuda.Stream()

        self.req_manager = self._bind_request_manager()

        # create main thread
        self._start_loop()
        self._create_buffers()
        self.engine_instance = self.create_instance()

    @classmethod
    def from_pretrained(cls,
                        pretrained_model_name_or_path: str,
                        engine_config: PytorchEngineConfig = None,
                        trust_remote_code: bool = True,
                        **kwargs):
        """lmdeploy python inference engine.

        Args:
            pretrained_model_name_or_path (str):
                It could be one of the following options:
                    - i) The model_id of a lmdeploy-quantized model hosted
                      inside a model repo on huggingface.co, such as
                      "InternLM/internlm-chat-20b-4bit",
                      "lmdeploy/llama2-chat-70b-4bit", etc.
                    - ii) The model_id of a model hosted inside a model repo
                      on huggingface.co, such as "InternLM/internlm-chat-7b",
                      "Qwen/Qwen-7B-Chat ", "baichuan-inc/Baichuan2-7B-Chat"
                      and so on.
            engine_config (PytorchEngineConfig): Pytorch engine config.
            trust_remote_code (bool): Trust remote code
        """
        if len(kwargs) > 0:
            logger.debug(f'Get unexpected kwargs: {kwargs}')
        return cls(model_path=pretrained_model_name_or_path,
                   engine_config=engine_config,
                   trust_remote_code=trust_remote_code)

    @property
    def tokenizer(self):
        """create tokenizer."""
        from lmdeploy.tokenizer import Tokenizer
        if not hasattr(self, '_tokenizer'):
            self._tokenizer = Tokenizer(self.model_path)
        return self._tokenizer

    def _create_buffers(self):
        max_batches = self.scheduler_config.max_batches

        # buffers to create inputs
        self._seq_length_buf = torch.ones(max_batches, dtype=torch.long)

    def _build_adapter_manager(self, adapters):
        if adapters is not None and len(adapters) > 0:
            linear_info = self.model_agent.get_loralinear_info()
        else:
            linear_info = dict()
        block_numel = self.model_agent.get_block_numel()
        return AdapterManager(linear_info, block_numel)

    def _bind_request_manager(self):
        """bind request manager."""
        req_manager = RequestManager(self.engine_config.thread_safe)
        req_manager.bind_func(RequestType.ADD_SESSION, self._on_add_session)
        req_manager.bind_func(RequestType.STOP_SESSION, self._on_stop_session)
        req_manager.bind_func(RequestType.END_SESSION, self._on_end_session)
        req_manager.bind_func(RequestType.ADD_MESSAGE, self._on_add_message)
        return req_manager

    def _start_loop(self):
        """start loop."""
        return self.req_manager.start_loop(self.async_loop)

    def _response(self,
                  resp_type: ResponseType,
                  sender_id: int,
                  req_id: int,
                  data: Any = None,
                  err_msg: str = ''):
        """response."""
        self.req_manager.response(
            Response(type=resp_type,
                     sender_id=sender_id,
                     req_id=req_id,
                     data=data,
                     err_msg=err_msg))

    def _on_add_session(self, reqs: Request, **kwargs):
        """on add session callback."""
        for req in reqs:
            session_id = req.data['session_id']
            resp_type = ResponseType.SESSION_REPEAT
            if session_id not in self.scheduler.sessions:
                self.scheduler.add_session(session_id)
                resp_type = ResponseType.SUCCESS
            self._response(resp_type, req.sender_id, req.req_id)

    def _on_stop_session(self, reqs: Request, **kwargs):
        """on stop session callback."""
        for req in reqs:
            session_id = req.data['session_id']
            resp_type = ResponseType.SESSION_NOT_EXIST
            if session_id in self.scheduler.sessions:
                self.scheduler.stop_session(session_id)
                resp_type = ResponseType.SUCCESS
            self._response(resp_type, req.sender_id, req.req_id)

    def _on_end_session(self, reqs: Request, **kwargs):
        """on end session callback."""
        for req in reqs:
            session_id = req.data['session_id']
            resp_type = ResponseType.SESSION_NOT_EXIST
            if session_id in self.scheduler.sessions:
                self.scheduler.end_session(session_id)
                resp_type = ResponseType.SUCCESS
            self._response(resp_type, req.sender_id, req.req_id)

    def _on_add_message(self, reqs: Request, **kwargs):
        """on add message callback."""

        def __update_bad_words(msg):
            """update bad words."""
            sampling_param = msg.sampling_param
            eos_token_id = self.model_config.eos_token_id
            if eos_token_id is None:
                return
            if sampling_param.ignore_eos:
                sampling_param.bad_words += eos_token_id
            else:
                for eid in eos_token_id:
                    if eid not in sampling_param.stop_words:
                        sampling_param.stop_words.append(eid)

        def __update_max_new_tokens(msg):
            """update max new tokens."""
            max_session_len = self.scheduler_config.max_session_len
            if max_session_len is not None:
                sampling_param = msg.sampling_param
                sampling_param.max_new_tokens = min(
                    sampling_param.max_new_tokens,
                    max_session_len - msg.num_all_tokens())

        for req in reqs:
            session_id = req.data['session_id']
            if session_id not in self.scheduler.sessions:
                self._response(ResponseType.SESSION_NOT_EXIST, req.sender_id,
                               req.req_id)
                continue
            session_id = req.data['session_id']
            sess = self.scheduler.sessions[session_id]
            # TODO: support 1 session n sequence
            if len(sess.sequences) == 0:
                assert len(
                    req.data['token_ids']) > 0, ('Empty input is not allowed.')
                sess.add_sequence(
                    req.data['token_ids'],
                    sampling_param=req.data['sampling_param'],
                    adapter_name=req.data['adapter_name'],
                    return_logits=req.data.get('return_logits', False),
                    input_embeddings=req.data.get('input_embeddings'),
                )
                msg = next(iter(sess.sequences.values()))
                __update_bad_words(msg)
                __update_max_new_tokens(msg)
                self.scheduler.add_sequence(msg)
            else:
                msg = next(iter(sess.sequences.values()))
                msg.update_token_ids(req.data['token_ids'],
                                     req.data.get('input_embeddings'))
                msg.num_new_tokens = 0
                msg.sampling_param = req.data['sampling_param']
                msg.return_logits = req.data.get('return_logits', False)
                msg.status = MessageStatus.WAITING
                __update_bad_words(msg)
                __update_max_new_tokens(msg)

            msg.sender_id = req.sender_id
            msg.req_id = req.req_id

    @property
    def model_config(self):
        """model config."""
        return self.model_agent.model_config

    @property
    def gpu_count(self):
        return self.tp

    @logging_timer('CreateModelInputs', logger)
    def create_model_inputs(self, messages: SeqList, adapters: AdapterList,
                            is_prefill: bool):
        """create model inputs from messages.

        Args:
            messages (SeqList): The input messages.
            adapters (AdapterList): Adapters.
        """
        history_lengths = [msg.history_len for msg in messages]
        history_lengths = torch.tensor(history_lengths)

        token_ids = [msg.token_ids for msg in messages]

        meta = messages[0].meta

        if isinstance(token_ids[0], int):
            token_ids = [token_ids]

        batch_size = len(messages)
        input_ids = torch.from_numpy(np.concatenate(token_ids))

        is_decoding = not is_prefill
        if not is_decoding:
            seq_length = [len(tokens) for tokens in token_ids]
            seq_length = torch.tensor(seq_length, dtype=torch.long)
        else:
            seq_length = self._seq_length_buf[:batch_size]
        max_q_seq_length = seq_length.max().item()
        max_history_length = history_lengths.max().item()

        # TODO: get block offsets is slow when block_size = 1
        block_offsets = self.scheduler.get_block_tables(messages)
        block_offsets = _tensorlize_block_offsets(block_offsets)

        local_adapter_ids = None
        adapter_info = None
        if self.adapter_manager.num_adapters() > 1:
            local_adapter_ids = _get_adapter_ids(messages, adapters)
            local_adapter_ids = seq_length.new_tensor(local_adapter_ids)
            adapter_info = AdapterInfo.from_adapters(adapters)

        # add batch dim [bs=1, seq_len]
        if input_ids.ndim == 1:
            input_ids = input_ids.unsqueeze(0)

        num_ignored_history = [msg.num_ignored_history for msg in messages]
        num_ignored_history = torch.tensor(num_ignored_history)

        def __get_cogvlm_image_info():
            """Get cogvlm history image info for position ids."""
            history_image_nums = torch.LongTensor(
                [msg.history_image_num for msg in messages])
            history_image_token_lengths = torch.LongTensor(
                [msg.history_image_token_len for msg in messages])
            return history_image_nums, history_image_token_lengths

        def __get_vlm_embeddings():
            """get vlm input embeddings and indexings."""
            input_embeddings = [[
                torch.from_numpy(emb.embeddings)
                for emb in msg.input_embeddings
            ] for msg in messages]
            input_embedding_ranges = [
                torch.tensor([[emb.start, emb.end]
                              for emb in msg.input_embeddings])
                for msg in messages
            ]
            input_embedding_indexing = torch.zeros(
                (batch_size, max_q_seq_length), dtype=torch.bool)
            for msg_id, msg in enumerate(messages):
                for emb in msg.input_embeddings:
                    # make slice index relative to embeddings
                    emb_start = emb.start - msg.history_len
                    emb_end = emb.end - msg.history_len
                    input_embedding_indexing[msg_id][emb_start:emb_end] = True
            return (input_embeddings, input_embedding_indexing,
                    input_embedding_ranges)

        # for vlm
        vision_embedding_inputs = None
        if self.model_config.task_type == 'vlm':
            history_image_nums = None
            history_image_token_lengths = None
            # only for cogvlm
            if self.model_config.model_arch == 'CogVLMForCausalLM':
                (history_image_nums,
                 history_image_token_lengths) = __get_cogvlm_image_info()

            input_embeddings = None
            input_embedding_indexing = None
            input_embedding_ranges = None
            has_embedding = any(
                [len(msg.input_embeddings) > 0 for msg in messages])
            if has_embedding:
                (input_embeddings, input_embedding_indexing,
                 input_embedding_ranges) = __get_vlm_embeddings()

            vision_embedding_inputs = VisionModelInputs(
                history_lengths=history_lengths,
                history_image_nums=history_image_nums,
                history_image_token_lengths=history_image_token_lengths,
                input_embeddings=input_embeddings,
                input_embedding_indexing=input_embedding_indexing,
                input_embedding_ranges=input_embedding_ranges)

        return ModelInputs(input_ids=input_ids,
                           seq_length=seq_length,
                           history_lengths=history_lengths,
                           block_offsets=block_offsets,
                           max_q_seq_length=max_q_seq_length,
                           max_history_length=max_history_length,
                           is_decoding=is_decoding,
                           num_ignored_history=num_ignored_history,
                           local_adapter_ids=local_adapter_ids,
                           adapter_info=adapter_info,
                           vision_inputs=vision_embedding_inputs,
                           meta=meta)

    def _batch_stopping_criteria(self, token_ids: torch.Tensor,
                                 stop_words: torch.Tensor,
                                 num_appendable_ids: torch.Tensor):
        """batched stopping criteria."""
        num_appendable_ids = num_appendable_ids - 1
        # one more step to cache last token(stop word)
        stopped = num_appendable_ids < 0
        if stop_words is not None:
            sw_stopped = (token_ids[:, None] == stop_words).any(1)
            one_ids = torch.clamp_max(num_appendable_ids, 0)
            num_appendable_ids = torch.where(sw_stopped, one_ids,
                                             num_appendable_ids)
        return stopped, num_appendable_ids

    @logging_timer('SamplingLogits', logger)
    def async_sampling_logits(self, logits: torch.Tensor,
                              history_ids: torch.Tensor,
                              sampling_inputs: SamplingInputs,
                              inputs: ModelInputs, ignore_eos: torch.Tensor):
        """sampling logits."""

        def __get_last_logits():
            """get last logits."""
            if inputs.is_decoding:
                return logits

            seq_length = inputs.seq_length
            last_idx = seq_length.cumsum(-1) - 1
            return logits[last_idx, :]

        split_logits = __get_last_logits().cuda()
        logits_processor = FusedLogitsProcessor(sampling_inputs, ignore_eos)
        logits = logits_processor(history_ids, split_logits)
        next_token_ids = logits_processor.sampling(logits)
        next_token_ids = next_token_ids

        return next_token_ids

    @logging_timer('UpdateRunning', logger)
    def update_running(self, running: SeqList, next_token_ids: torch.Tensor,
                       stopped: torch.Tensor):
        """update scheduler."""
        next_token_ids = next_token_ids.numpy()
        for token, msg, stop in zip(next_token_ids, running, stopped):
            if msg.status != MessageStatus.RUNNING:
                continue
            msg.num_new_tokens += 1
            update_token = token
            if stop:
                update_token = np.empty((0, ), dtype=np.int64)
            msg.update_token_ids(update_token)
            if stop:
                msg.status = MessageStatus.STOPPED

    @logging_timer('ModelForward', logger)
    async def _async_model_forward(self, inputs: ModelInputs,
                                   swap_in_map: Dict, swap_out_map: Dict):
        """model forward."""
        max_prefill_token_num = self.cache_config.max_prefill_token_num
        swap_done = False

        class _LogitsGather:
            """logits gather."""

            def __init__(self, max_seq_len):
                self._max_seq_len = max_seq_len
                self._start = 0
                self._out_logits = None

            def gather(self, output):
                """gather."""
                logits = output['logits']
                out_logits = self._out_logits
                start = self._start
                seq_len = logits.size(-2)
                if out_logits is None:
                    out_logits = logits.new_empty(1,
                                                  self._max_seq_len,
                                                  logits.size(-1),
                                                  device='cpu')
                out_logits[:, start:start + seq_len].copy_(logits,
                                                           non_blocking=True)
                self._start = start + seq_len
                self._out_logits = out_logits

            def get_logits(self):
                """get logits."""
                torch.cuda.synchronize()
                return self._out_logits

        async def __forward(inputs):
            """forward."""
            nonlocal swap_done, swap_in_map, swap_out_map
            if swap_done:
                return await self.model_agent.async_forward(
                    inputs, swap_in_map=dict(), swap_out_map=dict())
            else:
                swap_done = True
                return await self.model_agent.async_forward(
                    inputs, swap_in_map=swap_in_map, swap_out_map=swap_out_map)

        async def __long_context_single_forward(inputs):
            """one large sequence."""
            seq_len = inputs.seq_length
            max_seq_len = inputs.seq_length[0]
            batch_size = seq_len.size(0)
            assert batch_size == 1

            new_inputs = inputs.split(max_prefill_token_num,
                                      self.cache_config.block_size)

            logits_gather = _LogitsGather(max_seq_len)
            for inp in new_inputs:
                tmp_out = await __forward(inp)
                logits_gather.gather(tmp_out)
                tmp_out.pop('logits', None)
            tmp_out['logits'] = logits_gather.get_logits()
            return tmp_out

        if inputs.input_ids.numel() <= max_prefill_token_num:
            return await __forward(inputs)
        else:
            return await __long_context_single_forward(inputs)

    def _make_infer_outputs(self, next_token_ids: torch.LongTensor,
                            logits: torch.Tensor, stopped: torch.Tensor):
        """make infer output."""

        def __get_out_token_ids(token: torch.Tensor, msg: SchedulerSequence,
                                stopped: bool):
            """check if output is necessary."""
            if stopped:
                return []
            if token in msg.sampling_param.stop_words:
                return []
            return [token]

        def __get_q_start_loc():
            inputs = self._inputs
            seq_length = inputs.seq_length
            batch_size = len(seq_length)
            if inputs.is_decoding:
                return torch.arange(0, batch_size)
            else:
                return seq_length.cumsum(0) - seq_length

        running = self._running
        is_run = [seq.status == MessageStatus.RUNNING for seq in running]
        stopped = stopped.tolist()
        self.update_running(running, next_token_ids, stopped)

        # generate output
        next_token_ids = next_token_ids.tolist()
        q_start_loc = __get_q_start_loc()
        outputs: Dict[int, InferOutput] = dict()
        for idx, msg in enumerate(running):
            if not is_run[idx]:
                continue
            token_ids = __get_out_token_ids(next_token_ids[idx], msg,
                                            stopped[idx])
            finish = msg.status == MessageStatus.STOPPED
            if not finish and len(token_ids) == 0:
                continue
            session_id = msg.session_id
            out = InferOutput(
                session_id=session_id,
                sender_id=msg.sender_id,
                req_id=msg.req_id,
                finish=finish,
                token_ids=token_ids,
            )
            outputs[session_id] = out

            if msg.return_logits:
                inputs = self._inputs
                start = q_start_loc[idx]
                seqlen = inputs.seq_length[idx]
                outputs[session_id].logits = logits[start:start + seqlen]
        return outputs

    async def _async_step_background(
            self, inputs: ModelInputs, swap_in_map: Dict, swap_out_map: Dict,
            history_ids: torch.Tensor, sampling_inputs: SamplingInputs,
            num_appendable_ids: torch.LongTensor,
            num_ignore_eos: torch.LongTensor, output_que: asyncio.Queue):
        """asyc forward task."""

        def __update_inputs(next_token_ids):
            """update inputs."""
            nonlocal history_ids
            inputs.update(next_token_ids)
            if history_ids is not None:
                history_ids = torch.cat([
                    history_ids, next_token_ids[:, None].to(history_ids.device)
                ], 1)
            if sampling_inputs.random_offsets is not None:
                sampling_inputs.random_offsets += 1

        logger.debug('<ForwardTask>: '
                     f'batch_size={inputs.seq_length.size(0)} '
                     f'num_tokens={inputs.input_ids.size(-1)}')
        is_decoding = inputs.is_decoding
        if history_ids is not None:
            history_ids = history_ids.cuda()
        sampling_inputs = sampling_inputs.to_device('cuda')
        num_appendable_ids = num_appendable_ids.cuda()
        num_ignore_eos = num_ignore_eos.cuda()

        loop_count = (1 if not is_decoding else
                      self.scheduler_config.prefill_interval - 1)

        for idx in range(loop_count):
            # inference
            output = await self._async_model_forward(inputs,
                                                     swap_in_map=swap_in_map,
                                                     swap_out_map=swap_out_map)
            logits = output['logits']
            logits = logits[0]  # [bs, seq, prob] -> [seq, prob]

            # sampling
            next_token_ids = self.async_sampling_logits(
                logits, history_ids, sampling_inputs, inputs,
                num_ignore_eos > 0)
            num_ignore_eos = num_ignore_eos - 1

            # stopping criteria
            stopped, num_appendable_ids = self._batch_stopping_criteria(
                next_token_ids, sampling_inputs.stop_words, num_appendable_ids)

            # send output
            stopped = stopped.cpu()
            finish = stopped.all().item() or (idx == loop_count - 1)
            output = (next_token_ids.cpu(), logits, stopped)
            output_que.put_nowait((finish, output))

            if finish:
                break

            # update for next loop
            if is_decoding:
                swap_in_map = dict()
                swap_out_map = dict()
                __update_inputs(next_token_ids)

    @torch.inference_mode()
    async def _async_loop_background(self, in_que: asyncio.Queue,
                                     out_que: asyncio.Queue):
        """async loop background."""

        def __gather_history(seqs: SeqList, sampling_inputs: SamplingInputs):
            """gather history."""
            if sampling_inputs.repetition_penalty is None:
                return None
            batch = len(seqs)
            max_len = max(seq.history_len for seq in seqs)
            pad_id = self.model_config.bos_token_id
            pad_id = 0 if pad_id is None else pad_id
            output = torch.full((batch, max_len), pad_id, dtype=torch.int64)
            for idx, seq in enumerate(seqs):
                h_len = seq.history_len
                if h_len == 0:
                    continue
                h_ids = torch.from_numpy(seq.history_ids)
                output[idx, -h_len:] = h_ids
            return output

        def __get_num_appendable_ids(seqs: SeqList):
            """get num appendable ids."""
            ret = [
                seq.sampling_param.max_new_tokens - seq.num_new_tokens
                for seq in seqs
            ]
            return torch.tensor(ret)

        def __get_num_ignore_eos(seqs: SeqList):
            """get num ignore eos."""
            ret = [
                seq.sampling_param.min_new_tokens - seq.num_new_tokens
                for seq in seqs
            ]
            return torch.tensor(ret)

        while True:
            is_prefill = await in_que.get()
            try:
                prefill_interval = self.scheduler_config.prefill_interval
                schedule_output = self.scheduler.schedule(
                    is_prefill=is_prefill, prealloc_size=prefill_interval)
                running: SeqList = schedule_output.running
                adapters = schedule_output.adapters
                if len(running) == 0:
                    raise NoRunningSeqs()

                # create inputs
                inputs = self.create_model_inputs(running, adapters,
                                                  is_prefill)
                sampling_inputs = SamplingInputs.from_sampling_params(running)
                history_ids = __gather_history(running, sampling_inputs)
                num_appendable_ids = __get_num_appendable_ids(running)
                num_ignore_eos = __get_num_ignore_eos(running)

                self._running = running
                self._inputs = inputs

                await self._async_step_background(
                    inputs=inputs,
                    swap_in_map=schedule_output.swap_in_map,
                    swap_out_map=schedule_output.swap_out_map,
                    history_ids=history_ids,
                    sampling_inputs=sampling_inputs,
                    num_appendable_ids=num_appendable_ids,
                    num_ignore_eos=num_ignore_eos,
                    output_que=out_que,
                )
            except Exception as e:
                out_que.put_nowait((True, e))
            finally:
                in_que.task_done()

    @torch.inference_mode()
    async def _async_loop(self):
        """Main loop of the engine.

        Each engine instance would communicate with the engine by queue.
        """
        in_que = asyncio.Queue()
        out_que = asyncio.Queue()
        loop_background = asyncio.get_event_loop().create_task(
            self._async_loop_background(in_que, out_que),
            name='MainLoopBackground')
        loop_background.add_done_callback(_raise_exception_on_finish)

        def __send_resp(out: InferOutput):
            """send response."""
            resp_type = (ResponseType.FINISH
                         if out.finish else ResponseType.SUCCESS)
            self._response(resp_type,
                           sender_id=out.sender_id,
                           req_id=out.req_id,
                           data=dict(token_ids=out.token_ids,
                                     logits=out.logits))

        def __send_resps(step_outputs: Dict[int, InferOutput]):
            """send response callback."""
            for out in step_outputs.values():
                __send_resp(out)

        async def __step(prefill: bool):
            """step decoding."""
            in_que.put_nowait(prefill)
            finish = False
            while not finish:
                finish, out = await out_que.get()
                try:
                    if isinstance(out, Exception):
                        raise out
                    next_token_ids, logits, stopped = out
                    step_outputs = self._make_infer_outputs(
                        next_token_ids, logits, stopped)
                    __send_resps(step_outputs)
                except NoRunningSeqs:
                    break
                except Exception as e:
                    raise e
                finally:
                    out_que.task_done()

        while True:
            if self.req_manager.has_requests():
                self.req_manager.step()

            if not self.scheduler.has_unfinished():
                await asyncio.sleep(0.01)
                continue

            # prefill
            if self.scheduler.has_waiting():
                await __step(True)

            # decoding
            if self.scheduler.has_running():
                await __step(False)

    async def async_loop(self):
        device_manager = get_device_manager()
        with device_manager.context(self.device_context), torch.cuda.stream(
                self.stream):
            await self._async_loop()

    def create_instance(self, cuda_stream_id=0):
        """Create a pytorch engine instance.

        Args:
            cuda_stream_id(int): identity of a cuda stream
        Returns:
            EngineInstance: an instance of pytorch engine
        """
        from .engine_instance import EngineInstance
        return EngineInstance(self)

    async def async_batched_infer(
            self,
            session_ids: List[int],
            token_ids: List[List[int]] = None,
            gen_config: EngineGenerationConfig = None,
            adapter_names: List[str] = None,
            keep_cache: bool = False,
            input_embeddings: List[InputEmbeddingType] = None,
            input_embedding_ranges: List[InputEmbeddingRangeType] = None):
        """Send inference request.

        Args:
            session_ids (List[int]): The session id.
            token_ids (List[int]): The input token ids.
            gen_config (EngineGenerationConfig): The sampling parameters.
            adapter_names (List[str]): The name of the adapters.
            keep_cache (bool): Keep kv cache after infer.

        Returns:
            int: Error flags. 0 if success.
            List[int]: The streaming output tokens.
            int: The number of the output tokens.
        """
        return await self.engine_instance.async_batched_infer(
            session_ids=session_ids,
            token_ids=token_ids,
            gen_config=gen_config,
            adapter_names=adapter_names,
            input_embeddings=input_embeddings,
            input_embedding_ranges=input_embedding_ranges,
            keep_cache=keep_cache)

    def batched_infer(
            self,
            session_ids: List[int],
            token_ids: List[List[int]] = None,
            gen_config: EngineGenerationConfig = None,
            adapter_names: List[str] = None,
            keep_cache: bool = False,
            input_embeddings: List[InputEmbeddingType] = None,
            input_embedding_ranges: List[InputEmbeddingRangeType] = None):
        """batched infer."""
        return self.engine_instance.batched_infer(
            session_ids=session_ids,
            token_ids=token_ids,
            gen_config=gen_config,
            adapter_names=adapter_names,
            input_embeddings=input_embeddings,
            input_embedding_ranges=input_embedding_ranges,
            keep_cache=keep_cache)

    async def async_add_session(self, session_id: int):
        """Add new session."""
        return await self.engine_instance._async_try_add_session(session_id)

    def add_session(self, session_id: int):
        """Add new session."""
        return self.engine_instance._try_add_session(session_id)

    async def async_cancel(self, session_id: int):
        """Stop the given session."""
        return await self.engine_instance.async_cancel(session_id)

    def cancel(self, session_id: int):
        """Add new session."""
        return self.engine_instance.cancel(session_id)

    async def async_end(self, session_id: int):
        """End the given session."""
        return await self.engine_instance.async_end(session_id)

    def end(self, session_id: int):
        """Add new session."""
        return self.engine_instance.end(session_id)

    def decode(self,
               input_ids,
               steps: List[int] = None,
               sequence_start: bool = True,
               sequence_end: bool = True,
               adapter_names: List[str] = None):
        """Perform context decode on input tokens.

        Args:
            input_ids (numpy.ndarray): the batch of input token ids
            steps (List[int]): the offset of the k/v cache
            sequence_start (bool): indicator for starting a sequence
            sequence_end (bool): indicator for ending a sequence
            adapter_names (List[str]): The name of the adapters.
        """
        return self.engine_instance.decode(input_ids,
                                           steps=steps,
                                           sequence_start=sequence_start,
                                           sequence_end=sequence_end,
                                           adapter_names=adapter_names)<|MERGE_RESOLUTION|>--- conflicted
+++ resolved
@@ -14,13 +14,9 @@
 from ..adapter.adapter import AdapterManager, SchedulerAdapter
 from ..check_env import check_adapters, check_env, check_model
 from ..config import CacheConfig, SchedulerConfig
-<<<<<<< HEAD
 from ..devices import DeviceContext, get_device_manager
-from ..messages import MessageStatus, SchedulerSequence
-=======
 from ..messages import (InputEmbeddingRangeType, InputEmbeddingType,
                         MessageStatus, SchedulerSequence)
->>>>>>> 8110358d
 from ..paging import Scheduler
 from .logits_process import FusedLogitsProcessor, SamplingInputs
 from .model_agent import (AdapterInfo, AutoModelAgent, ModelInputs,
