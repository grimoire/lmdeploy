# Copyright (c) OpenMMLab. All rights reserved.
import os
import time
from dataclasses import dataclass
from queue import Queue
from threading import Thread
from typing import Any, Dict, List

import torch

from lmdeploy.messages import (EngineGenerationConfig, PytorchEngineConfig,
                               ResponseType)
from lmdeploy.tokenizer import Tokenizer
from lmdeploy.utils import get_logger, get_model

from ..adapter.adapter import ADAPTER_MANAGER, SchedulerAdapter
from ..check_env import check_env
from ..config import CacheConfig, SchedulerConfig
from ..messages import MessageStatus, SamplingParam, SchedulerSequence
from ..paging import Scheduler
from .logits_process import FusedLogitsProcessor, SamplingInputs
from .model_agent import AutoModelAgent, ModelInputs
from .request import Request, RequestManager, RequestType, Response

logger = get_logger('lmdeploy')

SeqList = List[SchedulerSequence]
AdapterList = List[SchedulerAdapter]


def _div_up(x, n):
    """perform div up."""
    return (x + n - 1) // n


@dataclass
class InferOutput:
    """The output of the model inference."""

    session_id: int
    token_ids: List[int]
    sender_id: int
    req_id: int
    meta: Any = None
    finish: bool = False
    logits: torch.Tensor = None


def _check_resp(resp: Response, state: ResponseType, warning_msg: str = None):
    """check if response has state."""
    if isinstance(state, ResponseType):
        state = [state]
    ret = resp.type in state
    if not ret and warning_msg is not None:
        logger.warning(warning_msg)
    return ret


def _check_resp_success(resp: Response, warning_msg: str = None):
    """check if response success."""
    return _check_resp(resp, ResponseType.SUCCESS, warning_msg)


def _paging_adapters(adapters: dict, model_agent: AutoModelAgent,
                     scheduler: Scheduler):
    adapters = adapters or dict()
    weight_maps = []
    for name, path in adapters.items():
        weight_map = scheduler.add_adapter(path, name)
        weight_map.block_table = torch.tensor(weight_map.block_table)
        weight_maps.append(weight_map)
    model_agent.paging_adapters(weight_maps)


def _tensorlize_block_offsets(block_offsets):
    """tensorlize block_offsets."""
    from torch.nn.utils.rnn import pad_sequence
    block_offsets = [torch.from_numpy(off) for off in block_offsets]
    block_offsets = pad_sequence(block_offsets, batch_first=True)
    return block_offsets


def _get_adapter_ids(seqs: SeqList, adapters: AdapterList):
    """get adapter ids."""
    adapter_names_map = dict(
        (ada.name, idx) for idx, ada in enumerate(adapters))
    adapter_ids = [adapter_names_map[seq.adapter_name] for seq in seqs]
    return adapter_ids


class Engine:
    """The inference engine of lmdeploy pytorch.

    Args:
        model_path (str): The hugging face model path.
        engine_config (PytorchEngineConfig): The config of the Engine.
        trust_remote_code (bool): Trust remote code.
    """

    def __init__(self,
                 model_path: str,
                 engine_config: PytorchEngineConfig = None,
                 trust_remote_code: bool = True) -> None:
        check_env()

        if engine_config is None:
            engine_config = PytorchEngineConfig()

        self.engine_config = engine_config
        model_name = engine_config.model_name
        tp = engine_config.tp

        self.tp = tp
        self.model_name = model_name

        scheduler_config = SchedulerConfig(
            max_batches=engine_config.max_batch_size,
            max_session_len=engine_config.session_len,
            eviction_type=engine_config.eviction_type,
            prefill_interval=engine_config.prefill_interval,
            max_prefill_token_num=engine_config.max_prefill_token_num)

        # block_size = 1 to enable unified paging
        adapters = engine_config.adapters
        cache_config = CacheConfig(
            block_size=engine_config.block_size,
            num_cpu_blocks=engine_config.num_cpu_blocks,
            num_gpu_blocks=engine_config.num_gpu_blocks,
            cache_max_entry_count=engine_config.cache_max_entry_count)

        if not os.path.exists(model_path):
            model_path = get_model(model_path, engine_config.download_dir,
                                   engine_config.revision)

        self.model_agent = AutoModelAgent.from_pretrained(
            model_path,
            cache_config=cache_config,
            trust_remote_code=trust_remote_code,
            adapters=adapters,
            tp=tp)

        cache_config = self.model_agent.cache_config
        self.scheduler = Scheduler(scheduler_config, cache_config)

        if adapters:
            _paging_adapters(adapters,
                             model_agent=self.model_agent,
                             scheduler=self.scheduler)

        self.scheduler_config = scheduler_config
        self.cache_config = cache_config
        self.stream = torch.cuda.Stream()

        self.req_manager = self._bind_request_manager()

        # create main thread
        self.loop_threads = self._start_loop()
        self.req_sender = self.req_manager.build_sender(self.loop_threads)

        self._create_buffers()
        self.tokenizer = Tokenizer(model_path)

    @classmethod
    def from_pretrained(cls,
                        pretrained_model_name_or_path: str,
                        engine_config: PytorchEngineConfig = None,
                        trust_remote_code: bool = True,
                        **kwargs):
        """lmdeploy python inference engine.

        Args:
            pretrained_model_name_or_path (str):
                It could be one of the following options:
                    - i) A local directory path of a turbomind model which is
                      converted by `lmdeploy convert` command or download from
                      ii) and iii)
                    - ii) The model_id of a lmdeploy-quantized model hosted
                      inside a model repo on huggingface.co, such as
                      "InternLM/internlm-chat-20b-4bit",
                      "lmdeploy/llama2-chat-70b-4bit", etc.
                    - iii) The model_id of a model hosted inside a model repo
                      on huggingface.co, such as "InternLM/internlm-chat-7b",
                      "Qwen/Qwen-7B-Chat ", "baichuan-inc/Baichuan2-7B-Chat"
                      and so on.
            engine_config (PytorchEngineConfig): Pytorch engine config.
            trust_remote_code (bool): Trust remote code
        """
        logger.debug(f'Get unexpected kwargs: {kwargs}')
        return cls(model_path=pretrained_model_name_or_path,
                   engine_config=engine_config,
                   trust_remote_code=trust_remote_code)

    def _create_buffers(self):
        max_batches = self.scheduler_config.max_batches

        # buffers to create inputs
        self._q_start_loc_buf = torch.arange(max_batches)
        self._attention_mask_buf = torch.ones(max_batches, 1, dtype=torch.long)
        self._seq_length_buf = torch.ones(max_batches, dtype=torch.long)

    def _bind_request_manager(self):
        """bind request manager."""
        req_manager = RequestManager()
        req_manager.bind_func(RequestType.ADD_SESSION, self._on_add_session)
        req_manager.bind_func(RequestType.STOP_SESSION, self._on_stop_session)
        req_manager.bind_func(RequestType.END_SESSION, self._on_end_session)
        req_manager.bind_func(RequestType.ADD_MESSAGE, self._on_add_message)
        return req_manager

    def _start_loop(self):
        """start loop."""
        loop_threads = Thread(target=self.loop, daemon=True)
        loop_threads.start()
        return loop_threads

    def _on_add_session(self, reqs: Request, **kwargs):
        """on add session callback."""
        for req in reqs:
            session_id = req.data['session_id']
            resp_type = ResponseType.SESSION_REPEAT
            if session_id not in self.scheduler.sessions:
                self.scheduler.add_session(session_id)
                resp_type = ResponseType.SUCCESS
            self.req_manager.response(
                Response(type=resp_type,
                         sender_id=req.sender_id,
                         req_id=req.req_id))

    def _on_stop_session(self, reqs: Request, **kwargs):
        """on stop session callback."""
        for req in reqs:
            session_id = req.data['session_id']
            resp_type = ResponseType.SESSION_NOT_EXIST
            if session_id in self.scheduler.sessions:
                self.scheduler.stop_session(session_id)
                resp_type = ResponseType.SUCCESS
            self.req_manager.response(
                Response(type=resp_type,
                         sender_id=req.sender_id,
                         req_id=req.req_id))
        self.scheduler.update()

    def _on_end_session(self, reqs: Request, **kwargs):
        """on end session callback."""
        for req in reqs:
            session_id = req.data['session_id']
            resp_type = ResponseType.SESSION_NOT_EXIST
            if session_id in self.scheduler.sessions:
                self.scheduler.end_session(session_id)
                resp_type = ResponseType.SUCCESS
            self.req_manager.response(
                Response(type=resp_type,
                         sender_id=req.sender_id,
                         req_id=req.req_id))
        self.scheduler.update()

    def _on_add_message(self, reqs: Request, **kwargs):
        """on add message callback."""

        def __update_bad_words(msg):
            """update bad words."""
            sampling_param = msg.sampling_param
            eos_token_id = self.model_config.eos_token_id
            if eos_token_id not in sampling_param.stop_words:
                sampling_param.stop_words.append(eos_token_id)
            if sampling_param.ignore_eos:
                sampling_param.bad_words.append(eos_token_id)

        for req in reqs:
            session_id = req.data['session_id']
            if session_id not in self.scheduler.sessions:
                self.req_manager.response(
                    Response(type=ResponseType.SESSION_NOT_EXIST,
                             sender_id=req.sender_id,
                             req_id=req.req_id))
                continue
            session_id = req.data['session_id']
            sess = self.scheduler.sessions[session_id]
            # TODO: support 1 session n sequence
            if len(sess.sequences) == 0:
                assert len(
                    req.data['token_ids']) > 0, ('Empty input is not allowed.')
<<<<<<< HEAD
                sess.add_sequence(
                    req.data['token_ids'],
                    max_output_len=req.data['max_request_output_len'],
                    sampling_param=req.data['sampling_param'],
                    adapter_name=req.data['adapter_name'],
                    return_logits=req.data.get('return_logits', False))
=======
                sess.add_sequence(req.data['token_ids'],
                                  sampling_param=req.data['sampling_param'],
                                  adapter_name=req.data['adapter_name'])
>>>>>>> 915e0e11
                msg = next(iter(sess.sequences.values()))
                __update_bad_words(msg)
                self.scheduler.add_sequence(msg)
            else:
                msg = next(iter(sess.sequences.values()))
                msg.update_token_ids(req.data['token_ids'])
                msg.num_new_tokens = 0
                msg.sampling_param = req.data['sampling_param']
                msg.return_logits = req.data.get('return_logits', False)
                msg.status = MessageStatus.WAITING
                __update_bad_words(msg)

            msg.sender_id = req.sender_id
            msg.req_id = req.req_id
        self.scheduler.update()

    @property
    def model_config(self):
        """model config."""
        return self.model_agent.model_config

    @property
    def gpu_count(self):
        return self.tp

    @property
    def session_len(self):
        return self.scheduler_config.max_session_len

    def create_instance(self, cuda_stream_id=0):
        """Create a turbomind instance.

        Args:
            cuda_stream_id(int): identity of a cuda stream
        Returns:
            EngineInstance: an instance of turbomind
        """
        return EngineInstance(self)

    def add_session(self, session_id: int):
        """Add new session."""
        resp = self.req_sender.send(RequestType.ADD_SESSION,
                                    dict(session_id=session_id))
        _check_resp(resp, [ResponseType.SUCCESS, ResponseType.SESSION_REPEAT],
                    (f'Can not add session {session_id} '
                     f'with error: {resp.type}'))

    def stop_session(self, session_id: int):
        """Stop the given session."""
        resp = self.req_sender.send(RequestType.STOP_SESSION,
                                    dict(session_id=session_id))
        _check_resp_success(resp, (f'Failed to cancel session: {session_id}. '
                                   f'Error: {resp.type}.'))

    def end_session(self, session_id: int):
        """End the given session."""
        resp = self.req_sender.send(RequestType.END_SESSION,
                                    dict(session_id=session_id))
        _check_resp_success(resp, (f'Failed to end session: {session_id}. '
                                   f'Error: {resp.type}.'))

    @torch.inference_mode()
    def create_model_inputs(self, messages: SeqList, adapters: AdapterList):
        """create model inputs from messages.

        Args:
            messages (SeqList): The input messages.
            adapters (AdapterList): Adapters.
        """

        def __get_history_length():
            """get history length."""
            if self.model_config.sliding_window > 0:
                history_lengths = []
                for msg in messages:
                    num_real_blocks = len(msg.logical_blocks)
                    num_all_blocks = _div_up(msg.num_all_tokens(),
                                             msg.block_size)
                    num_drop_blocks = num_all_blocks - num_real_blocks
                    num_drop_tokens = num_drop_blocks * msg.block_size
                    history_lengths.append(msg.history_len - num_drop_tokens)
                return history_lengths
            else:
                return [msg.history_len for msg in messages]

        history_lengths = __get_history_length()

        token_ids = [msg.token_ids for msg in messages]

        meta = messages[0].meta

        if isinstance(token_ids[0], int):
            token_ids = [token_ids]

        batch_size = len(messages)
        input_ids = torch.cat(token_ids)

        is_decoding = input_ids.size(0) == batch_size
        if not is_decoding:
            seq_length = [tokens.size(0) for tokens in token_ids]
            seq_length = torch.tensor(seq_length, dtype=torch.long)
            max_seq_len = max(seq_length)
            q_start_loc = seq_length.cumsum(0) - seq_length
            mask_range = torch.arange(max_seq_len)[None, :]
            attention_mask = (mask_range < seq_length[:, None]).long()
            position_ids = attention_mask.long().cumsum(-1) - 1
            position_ids += position_ids.new_tensor(history_lengths).unsqueeze(
                -1)
        else:
            q_start_loc = self._q_start_loc_buf[:batch_size]
            attention_mask = self._attention_mask_buf[:batch_size]
            seq_length = self._seq_length_buf[:batch_size]
            position_ids = q_start_loc.new_tensor(history_lengths).unsqueeze(
                -1)

        # TODO: get block offsets is slow when block_size = 1
        block_offsets = self.scheduler.get_block_tables(messages)
        block_offsets = _tensorlize_block_offsets(block_offsets)

        local_adapter_ids = None
        global_adapter_ids = None
        adapter_offsets = None
        max_rank = 0
        if ADAPTER_MANAGER.num_adapters() > 1:
            local_adapter_ids = _get_adapter_ids(messages, adapters)
            local_adapter_ids = seq_length.new_tensor(local_adapter_ids)
            adapter_offsets = self.scheduler.get_block_tables(adapters)
            adapter_offsets = _tensorlize_block_offsets(adapter_offsets)
            global_adapter_ids = [ada.idx for ada in adapters]
            global_adapter_ids = seq_length.new_tensor(global_adapter_ids)
            ranks = [ada.rank for ada in adapters]
            max_rank = max(ranks)

        # add batch dim [bs=1, seq_len]
        if input_ids.ndim == 1:
            input_ids = input_ids.unsqueeze(0)

        return ModelInputs(input_ids=input_ids,
                           seq_length=seq_length,
                           attention_mask=attention_mask,
                           block_offsets=block_offsets,
                           position_ids=position_ids,
                           q_start_loc=q_start_loc,
                           history_lengths=history_lengths,
                           is_decoding=is_decoding,
                           local_adapter_ids=local_adapter_ids,
                           global_adapter_ids=global_adapter_ids,
                           adapter_offsets=adapter_offsets,
                           max_rank=max_rank,
                           meta=meta)

    def _stopping_criteria(self, msg: SchedulerSequence, next_token_id: int):
        """Check if the message should stop.

        Args:
            msg (SchedulerSequence): The input message.
            next_token_id (int): The next token id from inference result.

        Returns:
            bool: Whether the message should be stopped.
        """

        def _check_stop_word(sampling_param, next_token_id):
            return (sampling_param.stop_words is not None
                    and next_token_id in sampling_param.stop_words)

        def _check_request_len(msg):
            return msg.num_new_tokens >= msg.sampling_param.max_new_tokens

        def _check_session_len(msg, max_session_len):
            if max_session_len is None:
                return False
            session_len = msg.num_all_tokens() + 1
            return session_len >= max_session_len

        sampling_param = msg.sampling_param
        if _check_stop_word(sampling_param, next_token_id):
            return True
        if _check_request_len(msg):
            return True
        if _check_session_len(msg, self.scheduler_config.max_session_len):
            return True
        return False

    def sampling_logits(self, logits: torch.Tensor, running: SeqList,
                        inputs: ModelInputs):
        """sampling logits."""

        def _gather_history(seqs: SeqList, device: torch.device):
            """gather history."""
            batch = len(seqs)
            max_len = max(seq.history_len for seq in seqs)
            output = torch.full((batch, max_len),
                                self.model_config.bos_token_id,
                                dtype=torch.int64)
            for idx, seq in enumerate(seqs):
                h_len = seq.history_len
                h_ids = output.new_tensor(seq.history_token_ids)
                output[idx, :h_len] = h_ids
            return output.to(device)

        is_decoding = inputs.is_decoding
        # TODO: support repetition_penalty
        if not is_decoding:
            seq_length = inputs.seq_length
            last_idx = seq_length.cumsum(-1) - 1
            split_logits = logits[last_idx, :]
        else:
            # most step share the same sampling parameters
            split_logits = logits
        split_logits = split_logits.cuda()

        sampling_inputs = SamplingInputs.from_sampling_params(running)
        sampling_inputs = sampling_inputs.to_device(split_logits.device)
        input_ids = None
        if sampling_inputs.repetition_penalty is not None:
            input_ids = _gather_history(running, split_logits.device)
        logits_processor = FusedLogitsProcessor(sampling_inputs)
        logits = logits_processor(input_ids, split_logits)
        next_token_ids = logits_processor.sampling(logits).cpu()

        return next_token_ids, split_logits

    def update_running(self, running: SeqList, next_token_ids: torch.Tensor,
                       meta: Any):
        """update scheduler."""
        for token, msg in zip(next_token_ids, running):
            msg.meta = meta
            msg.update_token_ids(token)
            msg.num_new_tokens += 1
            if msg.num_new_tokens > msg.sampling_param.max_new_tokens:
                msg.token_ids = torch.empty((0, ), dtype=torch.long)
            if self._stopping_criteria(msg, token):
                msg.status = MessageStatus.STOPPED

    def _can_output_token(self, token: torch.Tensor, msg: SchedulerSequence):
        """check if output is necessary."""
        if isinstance(token, torch.Tensor):
            token = token.item()

        stop_words = msg.sampling_param.stop_words
        if stop_words is not None and token in stop_words:
            return False

        return True

    def _model_forward(self, inputs: ModelInputs, swap_in_map: Dict,
                       swap_out_map: Dict):
        """model forward."""
        max_prefill_token_num = self.scheduler_config.max_prefill_token_num
        swap_done = False

        class _LogitsGather:
            """logits gather."""

            def __init__(self, max_seq_len):
                self._max_seq_len = max_seq_len
                self._start = 0
                self._out_logits = None

            def gather(self, output):
                """gather."""
                logits = output['logits']
                out_logits = self._out_logits
                start = self._start
                seq_len = logits.size(-2)
                if out_logits is None:
                    out_logits = logits.new_empty(1,
                                                  self._max_seq_len,
                                                  logits.size(-1),
                                                  device='cpu')
                out_logits[:, start:start + seq_len].copy_(logits,
                                                           non_blocking=True)
                self._start = start + seq_len
                self._out_logits = out_logits

            def get_logits(self):
                """get logits."""
                torch.cuda.synchronize()
                return self._out_logits

        def __forward(inputs):
            """forward."""
            nonlocal swap_done, swap_in_map, swap_out_map
            if swap_done:
                return self.model_agent.forward(inputs,
                                                swap_in_map=dict(),
                                                swap_out_map=dict())
            else:
                swap_done = True
                return self.model_agent.forward(inputs,
                                                swap_in_map=swap_in_map,
                                                swap_out_map=swap_out_map)

        def __long_context_single_forward(inputs, index):
            """one large sequence."""
            new_input = inputs.slice(index, index + 1)
            max_seq_len = new_input.seq_length[0]
            new_inputs = new_input.split(max_prefill_token_num,
                                         self.cache_config.block_size)

            logits_gather = _LogitsGather(max_seq_len)
            for inp in new_inputs:
                tmp_out = __forward(inp)
                logits_gather.gather(tmp_out)
            tmp_out['logits'] = logits_gather.get_logits()
            return tmp_out

        def __long_context_batched_forward(inputs, start, end):
            """batched."""
            new_inputs = inputs.slice(start, end)
            return __forward(new_inputs)

        def __long_context_forward(inputs):
            """forward for long context."""
            seq_len = inputs.seq_length
            max_seq_len = inputs.input_ids.size(1)
            batch_size = seq_len.size(0)

            indices = []
            token_count = 0
            idx = 0
            logits_gather = _LogitsGather(max_seq_len)
            while idx < batch_size:
                slen = seq_len[idx]
                if token_count == 0 and slen > max_prefill_token_num:
                    tmp_out = __long_context_single_forward(inputs, idx)
                    logits_gather.gather(tmp_out)
                    idx += 1
                elif token_count + slen > max_prefill_token_num:
                    tmp_out = __long_context_batched_forward(
                        inputs, indices[0], idx)
                    logits_gather.gather(tmp_out)
                    indices = []
                    token_count = 0
                else:
                    indices.append(idx)
                    token_count += slen
                    idx += 1

            if token_count > 0:
                tmp_out = __long_context_batched_forward(
                    inputs, indices[0], idx)
                logits_gather.gather(tmp_out)
            tmp_out['logits'] = logits_gather.get_logits()
            return tmp_out

        if inputs.input_ids.numel() < max_prefill_token_num:
            return __forward(inputs)
        else:
            return __long_context_forward(inputs)

    def step(self, is_prefill: bool):
        """one step inference. Used to perform streaming chat.

        Returns:
            Dict[int, InferOutput]: The output of each session.
        """

        # schedule
        schedule_output = self.scheduler.schedule(is_prefill=is_prefill)

        running: SeqList = schedule_output.running
        swap_in_map = schedule_output.swap_in_map
        swap_out_map = schedule_output.swap_out_map
        adapters = schedule_output.adapters
        if len(running) == 0:
            return dict()

        inputs = self.create_model_inputs(running, adapters)

        # inference
        output = self._model_forward(inputs,
                                     swap_in_map=swap_in_map,
                                     swap_out_map=swap_out_map)
        custom_outputs = output['custom_outputs']
        logits = output['logits']
        logits = logits[0]  # [bs, seq, prob] -> [seq, prob]

        next_token_ids, _ = self.sampling_logits(logits, running, inputs)

        self.update_running(running, next_token_ids, custom_outputs)
        self.scheduler.update()

        # generate output
        outputs: Dict[int, InferOutput] = dict()
        for idx, msg in enumerate(running):
            next_id = next_token_ids[idx]
            session_id = msg.session_id
            if self._can_output_token(next_id, msg):
                out_token_ids = [next_id.item()]
            else:
                out_token_ids = []
            out = InferOutput(
                session_id=session_id,
                sender_id=msg.sender_id,
                req_id=msg.req_id,
                finish=(msg.status == MessageStatus.STOPPED),
                token_ids=out_token_ids,
            )
            outputs[session_id] = out

            if msg.return_logits:
                start = inputs.q_start_loc[idx]
                seqlen = inputs.seq_length[idx]
                outputs[msg.session_id].logits = logits[start:start + seqlen]
        return outputs

    def batched_infer(self,
                      session_ids: List[int],
                      token_ids: List[List[int]] = None,
                      gen_config: EngineGenerationConfig = None,
                      adapter_names: List[str] = None,
                      keep_cache: bool = False):
        """Send inference request.

        Args:
            session_ids (List[int]): The session id.
            token_ids (List[int]): The input token ids.
            gen_config (EngineGenerationConfig): The sampling parameters.
            adapter_names (List[str]): The name of the adapters.
            keep_cache (bool): Keep kv cache after infer.

        Returns:
            int: Error flags. 0 if success.
            List[int]: The streaming output tokens.
            int: The number of the output tokens.
        """
        batch_size = len(token_ids)
        assert len(session_ids) == batch_size
        if adapter_names is not None:
            assert len(adapter_names) == batch_size
        else:
            adapter_names = [None for _ in range(batch_size)]

        def _add_sessions(session_ids):
            for session_id in session_ids:
                self.add_session(session_id)

        def _add_messages(session_ids, token_ids):
            add_msgs = []
            sampling_param = SamplingParam.from_gen_config(gen_config)
            for session_id, token_id, adapter_name in zip(
                    session_ids, token_ids, adapter_names):
                msg = dict(token_ids=token_id,
                           session_id=session_id,
                           sampling_param=sampling_param,
                           adapter_name=adapter_name)
                add_msgs.append(msg)
            req_types = [RequestType.ADD_MESSAGE] * batch_size
            req_ids = self.req_sender.batched_send_async(req_types,
                                                         data=add_msgs)
            return req_ids

        _add_sessions(session_ids)
        req_ids = _add_messages(session_ids, token_ids)

        # receive messages
        req_idx_map = dict(zip(req_ids, range(len(req_ids))))
        output_token_ids = [list() for _ in req_ids]
        status = 0
        finish_count = batch_size
        while finish_count:
            if not self.loop_threads.is_alive():
                logger.error('Engine loop is not alive.')
                status = 1
                break

            resp = self.req_sender.recv_any()
            if resp.req_id not in req_ids:
                continue
            idx = req_idx_map[resp.req_id]
            token_ids = output_token_ids[idx]
            if resp.type == ResponseType.SUCCESS:
                token_ids += resp.data['token_ids']
            elif resp.type == ResponseType.FINISH:
                token_ids += resp.data['token_ids']
                if not keep_cache:
                    session_id = session_ids[idx]
                    self.end_session(session_id=session_id)
                finish_count -= 1
            else:
                logger.error(f'Unexpected response: {resp.type}')
                status = 1
                break

        output_token_len = [len(token_ids) for token_ids in output_token_ids]
        return (status, output_token_ids, output_token_len)

    def decode(self,
               input_ids,
               steps: List[int] = None,
               sequence_start: bool = True,
               sequence_end: bool = True,
               adapter_names: List[str] = None):
        """Perform context decode on input tokens.

        Args:
            input_ids (numpy.ndarray): the batch of input token ids
            steps (List[int]): the offset of the k/v cache
            sequence_start (bool): indicator for starting a sequence
            sequence_end (bool): indicator for ending a sequence
            adapter_names (List[str]): The name of the adapters.
        """
        from torch.nn.utils.rnn import pad_sequence
        logger.debug('Decoding logits.')
        batch_size = len(input_ids)

        def __add_messages(session_ids, input_ids, adapter_names):
            add_msgs = []
            sampling_param = SamplingParam()
            for session_id, token_id, adapter_name in zip(
                    session_ids, input_ids, adapter_names):
                msg = dict(token_ids=token_id,
                           session_id=session_id,
                           max_request_output_len=0,
                           sampling_param=sampling_param,
                           adapter_name=adapter_name,
                           return_logits=True)
                add_msgs.append(msg)
            req_types = [RequestType.ADD_MESSAGE] * batch_size
            req_ids = self.req_sender.batched_send_async(req_types,
                                                         data=add_msgs)
            return req_ids

        if steps is not None:
            assert batch_size == len(steps)

        if adapter_names is None:
            adapter_names = [None] * batch_size
        assert batch_size == len(adapter_names)

        session_ids = tuple(range(batch_size))
        if sequence_start:
            for sid in session_ids:
                self.add_session(sid)

        req_ids = __add_messages(session_ids, input_ids, adapter_names)
        req_idx_map = dict(zip(req_ids, range(len(req_ids))))

        finish_count = batch_size
        ret = [None] * batch_size
        while finish_count > 0:
            resp = self.req_sender.recv_any()
            if resp.req_id not in req_ids:
                continue
            assert resp.type == ResponseType.FINISH
            idx = req_idx_map[resp.req_id]
            ret[idx] = resp.data['logits']
            finish_count -= 1

        ret = pad_sequence(ret, True)

        if sequence_end:
            for sid in session_ids:
                self.end_session(sid)

        return ret

    def loop(self):
        """Main loop of the engine.

        Each engine instance would communicate with the engine by queue.
        """
        send_resp_que = Queue()

        def _send_resp():
            """send response callback."""
            while True:
                step_tokens = send_resp_que.get()
                time.sleep(0.02)
                for _, out in step_tokens.items():
                    if out.finish:
                        resp_type = ResponseType.FINISH
                    else:
                        resp_type = ResponseType.SUCCESS
                    self.req_manager.response(
                        Response(
                            type=resp_type,
                            sender_id=out.sender_id,
                            req_id=out.req_id,
                            data=dict(token_ids=out.token_ids,
                                      logits=out.logits),
                        ))

        send_thread = Thread(target=_send_resp, daemon=True)
        send_thread.start()
        prefill_interval = self.scheduler_config.prefill_interval
        prefill_counter = prefill_interval

        while True:
            if not self.req_manager.has_requests(
            ) and not self.scheduler.has_unfinished():
                time.sleep(0.01)
                continue

            self.req_manager.step()

            # forward
            if self.scheduler.has_unfinished():
                has_running = self.scheduler.has_running()
                is_prefill = not prefill_counter or not has_running
                if is_prefill:
                    prefill_counter = prefill_interval
                with torch.inference_mode():
                    step_tokens: Dict[int, InferOutput] = self.step(
                        is_prefill=is_prefill)
                prefill_counter -= 1

                # send response
                send_resp_que.put(step_tokens)


class EngineInstance:
    """Instance of TurboMind.

    Args:
        engine (Engine): engine
    """

    def __init__(self, engine: Engine):
        self.engine = engine
        self.req_sender = engine.req_manager.build_sender(engine.loop_threads)

    def __del__(self):
        """Destructor."""
        self.engine.req_manager.senders.pop(self.req_sender.sender_id)

    def _try_add_session(self, session_id: int):
        """Add new session.

        Args:
            session_id (int): The session id to add.
        """
        resp = self.req_sender.send(RequestType.ADD_SESSION,
                                    dict(session_id=session_id))
        _check_resp(resp, [ResponseType.SUCCESS, ResponseType.SESSION_REPEAT],
                    (f'Can not add session {session_id} '
                     f'with error: {resp.type}'))

    async def async_stream_infer(self,
                                 session_id: int,
                                 input_ids: List[int],
                                 gen_config: EngineGenerationConfig = None,
                                 adapter_name: str = None,
                                 **kwargs):
        """Send stream inference request.

        Args:
            session_id (int): The session id.
            input_ids (List[int]): The input token ids.
            gen_config (EngineGenerationConfig): The sampling parameters.
            adapter_name (str): The lora adapter name.

        Yields:
            int: Error flags. 0 if success.
            List[int]: The streaming output tokens.
            int: The number of the output tokens.
        """
        import asyncio
        gen_config = gen_config or EngineGenerationConfig()
        request_output_len = gen_config.max_new_tokens
        sampling_param = SamplingParam.from_gen_config(gen_config=gen_config)
        self._try_add_session(session_id)
        msg = dict(
            token_ids=input_ids,
            session_id=session_id,
            max_request_output_len=request_output_len,
            sampling_param=sampling_param,
            adapter_name=adapter_name,
        )

        req_id = self.req_sender.send_async(RequestType.ADD_MESSAGE, msg)

        token_ids = []
        while True:
            if not self.engine.loop_threads.is_alive():
                yield (ResponseType.ENGINE_STOP_ERROR, [], 0)
                break

            resps = self.req_sender.recv_all(req_id)
            if len(resps) == 0:
                await asyncio.sleep(0.1)
                continue

            resp_type = ResponseType.SUCCESS
            for resp in resps:
                resp_type = resp.type
                if resp.type == ResponseType.SUCCESS:
                    token_ids += resp.data['token_ids']
                elif resp.type == ResponseType.FINISH:
                    token_ids += resp.data['token_ids']
                    break
                else:
                    token_ids = []
                    break
            yield (resp_type, token_ids, len(token_ids))
            if resp_type != ResponseType.SUCCESS:
                break

    def stream_infer(self,
                     session_id: int,
                     input_ids: List[int],
                     gen_config: EngineGenerationConfig = None,
                     adapter_name: str = None,
                     **kwargs):
        """Send stream inference request.

        Args:
            session_id (int): The session id.
            input_ids (List[int]): The input token ids.
            gen_config (EngineGenerationConfig): The sampling parameters.
            adapter_name (str): The lora adapter name.

        Yields:
            int: Error flags. 0 if success.
            List[int]: The streaming output tokens.
            int: The number of the output tokens.
        """

        # TODO: support input embedding, step
        gen_config = gen_config or EngineGenerationConfig()
        sampling_param = SamplingParam.from_gen_config(gen_config=gen_config)
        self._try_add_session(session_id)
        msg = dict(
            token_ids=input_ids,
            session_id=session_id,
            sampling_param=sampling_param,
            adapter_name=adapter_name,
        )
        req_id = self.req_sender.send_async(RequestType.ADD_MESSAGE, msg)

        token_ids = []
        while True:
            if not self.engine.loop_threads.is_alive():
                yield (ResponseType.ENGINE_STOP_ERROR, [], 0)
                break
            resp = self.req_sender.recv(req_id)
            # avoid token decoding and scheduling simultaneously
            if resp.req_id != req_id:
                continue
            if resp.type == ResponseType.SUCCESS:
                token_ids += resp.data['token_ids']
                yield (resp.type, token_ids, len(token_ids))
            elif resp.type == ResponseType.FINISH:
                token_ids += resp.data['token_ids']
                yield (resp.type, token_ids, len(token_ids))
                break
            else:
                yield (resp.type, [], 0)
                break

    def infer(self,
              session_id: int,
              input_ids: List[int] = None,
              gen_config: EngineGenerationConfig = None,
              **kwargs):
        """Send inference request.

        Args:
            session_id (int): The session id.
            input_ids (List[int]): The input token ids.
            gen_config (EngineGenerationConfig): The sampling parameters.

        Returns:
            int: Error flags. 0 if success.
            List[int]: The streaming output tokens.
            int: The number of the output tokens.
        """
        token_ids = []
        for outputs in self.stream_infer(session_id,
                                         input_ids,
                                         gen_config=gen_config,
                                         **kwargs):
            status, tmp_ids, _ = outputs
            if status not in [ResponseType.SUCCESS, ResponseType.FINISH]:
                return (status, token_ids, len(token_ids))
            token_ids = tmp_ids

        return (0, token_ids, len(token_ids))

    def end(self, session_id: int):
        """End the given session."""
        resp = self.req_sender.send(RequestType.END_SESSION,
                                    dict(session_id=session_id))
        _check_resp_success(resp, (f'Failed to end session: {session_id}. '
                                   f'Error: {resp.type}.'))

    def cancel(self, session_id: int):
        """Stop current streaming inference."""
        resp = self.req_sender.send(RequestType.STOP_SESSION,
                                    dict(session_id=session_id))
        _check_resp_success(resp, (f'Failed to cancel session: {session_id}. '
                                   f'Error: {resp.type}.'))

    def decode(self,
               input_ids,
               steps: List[int] = None,
               sequence_start: bool = True,
               sequence_end: bool = True,
               adapter_names: List[str] = None):
        """Perform context decode on input tokens.

        Args:
            input_ids (numpy.ndarray): the batch of input token ids
            steps (List[int]): the offset of the k/v cache
            sequence_start (bool): indicator for starting a sequence
            sequence_end (bool): indicator for ending a sequence
            adapter_names (List[str]): The name of the adapters.
        """
        return self.engine.decode(input_ids,
                                  steps=steps,
                                  sequence_start=sequence_start,
                                  sequence_end=sequence_end,
                                  adapter_names=adapter_names)<|MERGE_RESOLUTION|>--- conflicted
+++ resolved
@@ -280,18 +280,11 @@
             if len(sess.sequences) == 0:
                 assert len(
                     req.data['token_ids']) > 0, ('Empty input is not allowed.')
-<<<<<<< HEAD
-                sess.add_sequence(
-                    req.data['token_ids'],
-                    max_output_len=req.data['max_request_output_len'],
-                    sampling_param=req.data['sampling_param'],
-                    adapter_name=req.data['adapter_name'],
-                    return_logits=req.data.get('return_logits', False))
-=======
                 sess.add_sequence(req.data['token_ids'],
                                   sampling_param=req.data['sampling_param'],
-                                  adapter_name=req.data['adapter_name'])
->>>>>>> 915e0e11
+                                  adapter_name=req.data['adapter_name'],
+                                  return_logits=req.data.get(
+                                      'return_logits', False))
                 msg = next(iter(sess.sequences.values()))
                 __update_bad_words(msg)
                 self.scheduler.add_sequence(msg)
