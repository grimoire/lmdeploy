--- conflicted
+++ resolved
@@ -688,12 +688,8 @@
             self, inputs: ModelInputs, swap_in_map: Dict, swap_out_map: Dict,
             all_ids: torch.Tensor, sampling_inputs: SamplingInputs,
             num_appendable_ids: torch.LongTensor,
-<<<<<<< HEAD
             num_ignore_eos: torch.LongTensor, loop_count: int,
-=======
-            num_ignore_eos: torch.LongTensor, return_logits: bool,
->>>>>>> 3d715a31
-            output_que: asyncio.Queue):
+            return_logits: bool, output_que: asyncio.Queue):
         """asyc forward task."""
 
         def __update_inputs(next_token_ids):
@@ -826,11 +822,8 @@
                     sampling_inputs=sampling_inputs,
                     num_appendable_ids=num_appendable_ids,
                     num_ignore_eos=num_ignore_eos,
-<<<<<<< HEAD
                     loop_count=loop_count,
-=======
                     return_logits=return_logits,
->>>>>>> 3d715a31
                     output_que=out_que,
                 )
             except Exception as e:
