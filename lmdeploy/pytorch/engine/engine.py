--- conflicted
+++ resolved
@@ -164,10 +164,7 @@
         self.cache_config = cache_config
         self.backend_config = backend_config
         self.stream = self.model_agent.stream
-<<<<<<< HEAD
         self.d2h_stream = torch.cuda.Stream()
-=======
->>>>>>> 1530afe7
 
         self.req_manager = self._bind_request_manager()
 
