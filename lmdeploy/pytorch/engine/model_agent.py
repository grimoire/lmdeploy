--- conflicted
+++ resolved
@@ -566,11 +566,8 @@
         self.world_size = world_size
         self.backend_config = backend_config
 
-<<<<<<< HEAD
         self._dist_ctx = None
-=======
         self.mp_bar = self.mp_ctx.Barrier(world_size)
->>>>>>> 77be205d
         self._start_sub_process(model_path,
                                 model_config=model_config,
                                 cache_config=cache_config,
@@ -672,9 +669,7 @@
         world_size: int,
     ):
         """build model."""
-<<<<<<< HEAD
         with get_dist_manager().context(self._dist_ctx):
-            _check_context_alive(self.mp_context)
             rank = 0
             model, cache_engine, cache_config = _tp_build_model(
                 rank,
@@ -685,18 +680,6 @@
                 adapters=adapters,
                 world_size=world_size,
             )
-=======
-        rank = 0
-        model, cache_engine, cache_config = _tp_build_model(
-            rank,
-            model_path=model_path,
-            model_config=model_config,
-            cache_config=cache_config,
-            backend_config=backend_config,
-            adapters=adapters,
-            world_size=world_size,
-        )
->>>>>>> 77be205d
 
         return model, cache_engine, cache_config
 
@@ -708,13 +691,10 @@
     def _forward_impl(self, inputs: ModelInputs, swap_in_map: SwapMap,
                       swap_out_map: SwapMap):
         """forward impl."""
-<<<<<<< HEAD
         with get_dist_manager().context(self._dist_ctx):
-            _check_context_alive(self.mp_context)
+            self.mp_bar.wait()
             rank = 0
-            exit_flag = False
-            _broadcast_inputs(rank,
-                              [inputs, swap_in_map, swap_out_map, exit_flag],
+            _broadcast_inputs(rank, [inputs, swap_in_map, swap_out_map],
                               self.stream)
             cache_swapping(self.cache_engine,
                            swap_in_map=swap_in_map,
@@ -726,22 +706,6 @@
                 world_size=1,
                 stream=self.stream,
             )
-=======
-        self.mp_bar.wait()
-        rank = 0
-        _broadcast_inputs(rank, [inputs, swap_in_map, swap_out_map],
-                          self.stream)
-        cache_swapping(self.cache_engine,
-                       swap_in_map=swap_in_map,
-                       swap_out_map=swap_out_map)
-        output = model_forward(
-            self.patched_model,
-            inputs,
-            self.cache_engine,
-            world_size=1,
-            stream=self.stream,
-        )
->>>>>>> 77be205d
         return output
 
     def forward(self, inputs: ModelInputs, swap_in_map: SwapMap,
