--- conflicted
+++ resolved
@@ -829,24 +829,6 @@
         model.eval()
         model.config.use_cache = True
 
-<<<<<<< HEAD
-=======
-        if rank == 0:
-            with LoadNoInit():
-                device_map = __get_device_map(model, device_map)
-                param_model = AutoModelForCausalLM.from_pretrained(
-                    model_path,
-                    torch_dtype=torch_dtype,
-                    device_map=device_map,
-                    trust_remote_code=trust_remote_code,
-                    **model_config.init_kwargs)
-                param_model = _remove_unused_modules(param_model, model_config)
-                _load_adapters(param_model, adapters, device_map=device_map)
-                __load_state_dict_assign(param_model, model)
-                param_model = param_model.to('meta')
-                del param_model
-
->>>>>>> aa8f7d17
         patched_model = patch(
             model,
             extra_args=_PATCH_ARG_NAMES,
