--- conflicted
+++ resolved
@@ -106,7 +106,6 @@
     max_rank: int = 0
     meta: Any = None
 
-<<<<<<< HEAD
     def update(self, input_ids: torch.LongTensor):
         """update input ids."""
         assert self.is_decoding
@@ -116,38 +115,6 @@
             input_ids = input_ids[None, :]
         self.input_ids = input_ids
         return self
-=======
-    def slice(self, start: int, end: int):
-        """select by indices."""
-        sli = slice(start, end)
-
-        start_loc = self.q_start_loc[sli]
-        seq_length = self.seq_length[sli]
-        end_loc = start_loc[-1] + seq_length[-1]
-        input_ids = self.input_ids[:, start_loc[0]:end_loc]
-        start_loc = start_loc - start_loc[0]
-
-        history_lengths = self.history_lengths[sli]
-
-        local_adapter_ids = self.local_adapter_ids
-        if local_adapter_ids is not None:
-            local_adapter_ids = local_adapter_ids[sli]
-
-        return ModelInputs(input_ids=input_ids,
-                           seq_length=seq_length,
-                           attention_mask=self.attention_mask[sli],
-                           block_offsets=self.block_offsets[sli],
-                           position_ids=self.position_ids[sli],
-                           q_start_loc=start_loc,
-                           history_lengths=history_lengths,
-                           is_decoding=self.is_decoding,
-                           num_blocks=self.num_blocks[sli],
-                           local_adapter_ids=local_adapter_ids,
-                           global_adapter_ids=self.global_adapter_ids,
-                           adapter_offsets=self.adapter_offsets,
-                           max_rank=self.max_rank,
-                           meta=self.meta)
->>>>>>> 9d846d18
 
     def split(self, split_size: int, block_size: int):
         """split inputs."""
