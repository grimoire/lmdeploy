--- conflicted
+++ resolved
@@ -10,13 +10,8 @@
 
 from lmdeploy.utils import get_logger
 
-<<<<<<< HEAD
 from ..devices import get_device_manager
-from ..dist_utils import partition_module, replicate_module
 from .module_map import DEVICE_SPECIAL_MODULE_MAP, MODULE_MAP
-=======
-from .module_map import MODULE_MAP
->>>>>>> 8110358d
 
 logger = get_logger('lmdeploy')
 
