# Copyright (c) OpenMMLab. All rights reserved.

LMDEPLOY_PYTORCH_MODEL_PATH = 'lmdeploy.pytorch.models'

# llama
MODULE_MAP = {
    'transformers.models.llama.modeling_llama.LlamaFlashAttention2':
    f'{LMDEPLOY_PYTORCH_MODEL_PATH}.llama.LlamaAttention',
    'transformers.models.llama.modeling_llama.LlamaSdpaAttention':
    f'{LMDEPLOY_PYTORCH_MODEL_PATH}.llama.LlamaAttention',
    'transformers.models.llama.modeling_llama.LlamaAttention':
    f'{LMDEPLOY_PYTORCH_MODEL_PATH}.llama.LlamaAttention',
    'transformers.models.llama.modeling_llama.LlamaModel':
    f'{LMDEPLOY_PYTORCH_MODEL_PATH}.llama.LlamaModel',
    'transformers.models.llama.modeling_llama.LlamaMLP':
    f'{LMDEPLOY_PYTORCH_MODEL_PATH}.llama.LlamaMLP',
    'transformers.models.llama.modeling_llama.LlamaRMSNorm':
    f'{LMDEPLOY_PYTORCH_MODEL_PATH}.llama.LlamaRMSNorm',
    # support modeling rewritten in lmdeploy
    'modeling_llama.LlamaAttention':
    f'{LMDEPLOY_PYTORCH_MODEL_PATH}.llama.LlamaAttention',
    'modeling_llama.LlamaModel':
    f'{LMDEPLOY_PYTORCH_MODEL_PATH}.llama.LlamaModel',
    'modeling_llama.LlamaMLP': f'{LMDEPLOY_PYTORCH_MODEL_PATH}.llama.LlamaMLP',
}

# Falcon Models in transformer / on hub
MODULE_MAP.update({
    'modeling_falcon.FalconAttention':
    f'{LMDEPLOY_PYTORCH_MODEL_PATH}.falcon.PatchedFalconAttention',
    'modeling_falcon.FalconModel':
    f'{LMDEPLOY_PYTORCH_MODEL_PATH}.falcon.PatchedFalconModel',
    'modeling_falcon.FalconRotaryEmbedding':
    f'{LMDEPLOY_PYTORCH_MODEL_PATH}.falcon.PatchedFalconRotaryEmbedding',
    'modeling_falcon.FalconMLP':
    f'{LMDEPLOY_PYTORCH_MODEL_PATH}.falcon.PatchedFalconMLP',
    'modeling_falcon.FalconForCausalLM':
    f'{LMDEPLOY_PYTORCH_MODEL_PATH}.falcon.PatchedFalconForCausalLM',
    # for old implementations on hub
    'modelling_RW.Attention':
    f'{LMDEPLOY_PYTORCH_MODEL_PATH}.falcon.PatchedFalconAttention',
    'modelling_RW.MLP':
    f'{LMDEPLOY_PYTORCH_MODEL_PATH}.falcon.PatchedFalconMLP',
    'modelling_RW.RWModel':
    f'{LMDEPLOY_PYTORCH_MODEL_PATH}.falcon.PatchedFalconModel',
    'modelling_RW.RotaryEmbedding':
    f'{LMDEPLOY_PYTORCH_MODEL_PATH}.falcon.PatchedFalconRotaryEmbedding',
})

# baichuan
MODULE_MAP.update({
    'modeling_baichuan.Model':
    f'{LMDEPLOY_PYTORCH_MODEL_PATH}.llama.LlamaModel',  # noqa
    'modeling_baichuan.BaichuanModel':
    f'{LMDEPLOY_PYTORCH_MODEL_PATH}.baichuan.BaichuanModel',  # noqa
    'modeling_baichuan.Attention':
    f'{LMDEPLOY_PYTORCH_MODEL_PATH}.baichuan.Attention',  # noqa
    'modeling_baichuan.BaichuanAttention':
    f'{LMDEPLOY_PYTORCH_MODEL_PATH}.baichuan.BaichuanAttention',  # noqa
    'modeling_baichuan.MLP':
    f'{LMDEPLOY_PYTORCH_MODEL_PATH}.llama.LlamaMLP',  # noqa
})

# chatglm2
MODULE_MAP.update({
    'modeling_chatglm.SelfAttention':
    f'{LMDEPLOY_PYTORCH_MODEL_PATH}.chatglm2.PatchedSelfAttention',
    'modeling_chatglm.ChatGLMModel':
    f'{LMDEPLOY_PYTORCH_MODEL_PATH}.chatglm2.PatchedChatGLMModel',
    'modeling_chatglm.MLP':
    f'{LMDEPLOY_PYTORCH_MODEL_PATH}.chatglm2.MLP',
    'modeling_chatglm.RMSNorm':
    f'{LMDEPLOY_PYTORCH_MODEL_PATH}.chatglm2.PatchedRMSNorm',
})

# internlm
MODULE_MAP.update({
    'modeling_internlm.InternLMAttention':
    f'{LMDEPLOY_PYTORCH_MODEL_PATH}.internlm.PatchedInternLMAttention',
    'modeling_internlm.InternLMModel':
    f'{LMDEPLOY_PYTORCH_MODEL_PATH}.llama.LlamaModel',
    'modeling_internlm.InternLMMLP':
    f'{LMDEPLOY_PYTORCH_MODEL_PATH}.llama.LlamaMLP',
})

# internlm2
MODULE_MAP.update({
    'modeling_internlm2.InternLM2Attention':
    f'{LMDEPLOY_PYTORCH_MODEL_PATH}.internlm2.PatchedInternLM2Attention',
    'modeling_internlm2.InternLM2Model':
    f'{LMDEPLOY_PYTORCH_MODEL_PATH}.internlm2.PatchedInternLM2Model',
    'modeling_internlm2.InternLM2MLP':
    f'{LMDEPLOY_PYTORCH_MODEL_PATH}.internlm2.PatchedInternLM2MLP',
    'modeling_internlm2.InternLM2RMSNorm':
    f'{LMDEPLOY_PYTORCH_MODEL_PATH}.llama.LlamaRMSNorm',
})

# mistral
MODULE_MAP.update({
    'transformers.models.mistral.modeling_mistral.MistralAttention':
    f'{LMDEPLOY_PYTORCH_MODEL_PATH}.mistral.MistralFlashAttention2',
    'transformers.models.mistral.modeling_mistral.MistralFlashAttention2':
    f'{LMDEPLOY_PYTORCH_MODEL_PATH}.mistral.MistralFlashAttention2',
    'transformers.models.mistral.modeling_mistral.MistralSdpaAttention':
    f'{LMDEPLOY_PYTORCH_MODEL_PATH}.mistral.MistralFlashAttention2',
    'transformers.models.mistral.modeling_mistral.MistralModel':
    f'{LMDEPLOY_PYTORCH_MODEL_PATH}.llama.LlamaModel',
    'transformers.models.mistral.modeling_mistral.MistralMLP':
    f'{LMDEPLOY_PYTORCH_MODEL_PATH}.llama.LlamaMLP',
    'transformers.models.mistral.modeling_mistral.MistralRMSNorm':
    f'{LMDEPLOY_PYTORCH_MODEL_PATH}.llama.LlamaRMSNorm',
})

<<<<<<< HEAD
# deepseek
MODULE_MAP = {
    'modeling_deepseek.DeepseekAttention':
    f'{LMDEPLOY_PYTORCH_MODEL_PATH}.deepseek.PatchedDeepseekAttention',
    'modeling_deepseek.DeepseekFlashAttention2':
    f'{LMDEPLOY_PYTORCH_MODEL_PATH}.deepseek.PatchedDeepseekAttention',
    'modeling_deepseek.DeepseekSdpaAttention':
    f'{LMDEPLOY_PYTORCH_MODEL_PATH}.deepseek.PatchedDeepseekAttention',
    'modeling_deepseek.DeepseekModel':
    f'{LMDEPLOY_PYTORCH_MODEL_PATH}.llama.LlamaModel',
    'modeling_deepseek.DeepseekMLP':
    f'{LMDEPLOY_PYTORCH_MODEL_PATH}.llama.LlamaMLP',
    'modeling_deepseek.DeepseekRMSNorm':
    f'{LMDEPLOY_PYTORCH_MODEL_PATH}.llama.LlamaRMSNorm',
}
=======
# qwen1.5
MODULE_MAP.update({
    'transformers.models.qwen2.modeling_qwen2.Qwen2Attention':
    f'{LMDEPLOY_PYTORCH_MODEL_PATH}.qwen2.PatchedQwen2Attention',
    'transformers.models.qwen2.modeling_qwen2.Qwen2FlashAttention2':
    f'{LMDEPLOY_PYTORCH_MODEL_PATH}.qwen2.PatchedQwen2Attention',
    'transformers.models.qwen2.modeling_qwen2.Qwen2SdpaAttention':
    f'{LMDEPLOY_PYTORCH_MODEL_PATH}.qwen2.PatchedQwen2Attention',
    'transformers.models.qwen2.modeling_qwen2.Qwen2Model':
    f'{LMDEPLOY_PYTORCH_MODEL_PATH}.llama.LlamaModel',
    'transformers.models.qwen2.modeling_qwen2.Qwen2MLP':
    f'{LMDEPLOY_PYTORCH_MODEL_PATH}.llama.LlamaMLP',
    'transformers.models.qwen2.modeling_qwen2.Qwen2RMSNorm':
    f'{LMDEPLOY_PYTORCH_MODEL_PATH}.llama.LlamaRMSNorm',
})
>>>>>>> a270a8d0

# peft
MODULE_MAP.update({
    'peft.tuners.lora.layer.Linear':
    f'{LMDEPLOY_PYTORCH_MODEL_PATH}.peft.LoRALinear'
})<|MERGE_RESOLUTION|>--- conflicted
+++ resolved
@@ -111,7 +111,6 @@
     f'{LMDEPLOY_PYTORCH_MODEL_PATH}.llama.LlamaRMSNorm',
 })
 
-<<<<<<< HEAD
 # deepseek
 MODULE_MAP = {
     'modeling_deepseek.DeepseekAttention':
@@ -127,7 +126,7 @@
     'modeling_deepseek.DeepseekRMSNorm':
     f'{LMDEPLOY_PYTORCH_MODEL_PATH}.llama.LlamaRMSNorm',
 }
-=======
+
 # qwen1.5
 MODULE_MAP.update({
     'transformers.models.qwen2.modeling_qwen2.Qwen2Attention':
@@ -143,7 +142,6 @@
     'transformers.models.qwen2.modeling_qwen2.Qwen2RMSNorm':
     f'{LMDEPLOY_PYTORCH_MODEL_PATH}.llama.LlamaRMSNorm',
 })
->>>>>>> a270a8d0
 
 # peft
 MODULE_MAP.update({
