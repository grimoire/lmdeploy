--- conflicted
+++ resolved
@@ -321,12 +321,12 @@
     f'{LMDEPLOY_PYTORCH_MODEL_PATH}.internvl.PatchedInternVLChatModel'
 })
 
-<<<<<<< HEAD
 # awq
 MODULE_MAP.update({
     'awq.modules.linear.gemm.WQLinear_GEMM':
     f'{LMDEPLOY_PYTORCH_MODEL_PATH}.awq_modules.PatchedWQLinear_GEMM'
-=======
+})
+
 # phi3 vision
 MODULE_MAP.update({
     'modeling_phi3_v.Phi3Attention':
@@ -341,7 +341,6 @@
     f'{LMDEPLOY_PYTORCH_MODEL_PATH}.phi3.PatchedPhi3MLP',
     'modeling_phi3_v.Phi3RMSNorm':
     f'{LMDEPLOY_PYTORCH_MODEL_PATH}.llama.LlamaRMSNorm',
->>>>>>> 5059f37c
 })
 
 # ascend module
