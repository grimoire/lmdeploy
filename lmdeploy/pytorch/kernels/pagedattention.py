# Copyright (c) OpenMMLab. All rights reserved.
# modify from: https://github.com/ModelTC/lightllm
import torch
import triton
import triton.language as tl
from packaging import version
from torch import Tensor
from triton.runtime.jit import get_cuda_stream

from lmdeploy.utils import get_logger

logger = get_logger('lmdeploy')

TRITON_VERSION = version.parse(triton.__version__)

assert TRITON_VERSION >= version.parse('2.1.0')


@triton.jit
def _load_block_offsets(offset_ptr, block_id, BLOCK: tl.constexpr):
    """load block offsets."""
    offs_n = tl.arange(0, BLOCK)
    return tl.load(offset_ptr + block_id) * BLOCK + offs_n


@triton.autotune(configs=[
    triton.Config({}, num_stages=1, num_warps=16),
    triton.Config({}, num_stages=1, num_warps=8),
    triton.Config({}, num_stages=1, num_warps=4),
],
                 key=['BLOCK_N', 'BLOCK_DMODEL', 'BLOCK_DV'])
@triton.jit
def _fwd_split_kernel(
    Q,
    K,
    V,
    sm_scale,
    KV_seqlens,
    Block_offsets,
    Acc_out,
    stride_qbs,
    stride_qh,
    stride_qd,
    stride_kbs,
    stride_kh,
    stride_kd,
    stride_vbs,
    stride_vh,
    stride_vd,
    stride_ok,
    stride_obs,
    stride_oh,
    stride_od,
    stride_boffb,
    kv_group_num,
    block_per_cta,
    window_size: tl.constexpr,
    head_size: tl.constexpr,
    head_size_v: tl.constexpr,
    shared_kv: tl.constexpr,
    BLOCK_DMODEL: tl.constexpr,
    BLOCK_DV: tl.constexpr,
    BLOCK_N: tl.constexpr,
):
    """first step kernel of split k attention."""
    cur_batch = tl.program_id(0)
    cur_head = tl.program_id(1)
    split_k_id = tl.program_id(2)

    cur_kv_head = cur_head // kv_group_num

    q_seqlen = 1
    kv_seqlen = tl.load(KV_seqlens + cur_batch)
    history_len = kv_seqlen - q_seqlen

    # initialize offsets
    offs_n = tl.arange(0, BLOCK_N)
    offs_d = tl.arange(0, BLOCK_DMODEL)
    mask_d = offs_d < head_size
    offs_dv = tl.arange(0, BLOCK_DV)
    mask_dv = offs_dv < head_size_v
    off_q = (cur_batch * stride_qbs + cur_head * stride_qh +
             offs_d * stride_qd)
    off_k = (cur_kv_head * stride_kh + offs_d[None, :] * stride_kd)
    off_v = (cur_kv_head * stride_vh + offs_dv[None, :] * stride_vd)

    q = tl.load(Q + off_q, mask=mask_d, other=0).to(tl.float32)

    k_ptrs = K + off_k
    v_ptrs = V + off_v

    block_offset_ptrs = Block_offsets + cur_batch * stride_boffb

    # initialize pointer to m and l
    m_i = -float('inf')
    l_i = float(0)
    acc = tl.zeros([BLOCK_DV], dtype=tl.float32)

    kv_len_per_prog = block_per_cta * BLOCK_N
    loop_start = kv_len_per_prog * split_k_id
    loop_end = tl.minimum(loop_start + kv_len_per_prog, kv_seqlen)

    # load block offset
    # dirty
    start_block_id = loop_start // BLOCK_N
    if window_size > 0:
        start_block_id = tl.maximum(history_len - window_size,
                                    loop_start) // BLOCK_N
        kv_min_loc = tl.maximum(history_len - window_size, 0)
    b_offset = _load_block_offsets(block_offset_ptrs, start_block_id, BLOCK_N)

    loop_start = start_block_id * BLOCK_N
    for start_n in range(loop_start, loop_end, BLOCK_N):
        start_n = tl.multiple_of(start_n, BLOCK_N)

        mask = (start_n + offs_n[:, None]) < kv_seqlen

        # -- compute qk ----
        k = tl.load(
            k_ptrs + b_offset[:, None] * stride_kbs,
            mask=mask & mask_d[None, :],
            other=0.0,
        )

        if shared_kv:
            v = k
        else:
            v = tl.load(
                v_ptrs + b_offset[:, None] * stride_vbs,
                mask=mask & mask_dv[None, :],
                other=0.0,
            )

        # prefetch b_offset
        if start_n + BLOCK_N < loop_end:
            start_block_id += 1
            b_offset = _load_block_offsets(block_offset_ptrs, start_block_id,
                                           BLOCK_N)

        qk = tl.sum(q[None, :] * k, 1)
        qk *= sm_scale
        # NOTE: inf - inf = nan, and nan will leads to error
        qk_mask = history_len >= (start_n + offs_n)
        if window_size > 0:
            qk_mask = qk_mask and ((start_n + offs_n) >= kv_min_loc)
        qk = tl.where(
            qk_mask,
            qk,
            -float('inf'),
        )

        # -- compute p, m_i and l_i
        m_i_new = tl.maximum(m_i, tl.max(qk, 0))
        p = tl.exp(qk - m_i_new)
        alpha = tl.exp(m_i - m_i_new)
        l_i_new = alpha * l_i + tl.sum(p, 0)

        # -- update output accumulator --
        # scale acc
        acc = acc * alpha

        # update acc
        p_new = p.to(v.dtype)
        acc += tl.sum(p_new[:, None] * v, 0)
        # update m_i and l_i
        l_i = l_i_new
        m_i = m_i_new

    # initialize pointers to output
    off_acc = (cur_batch * stride_obs + split_k_id * stride_ok +
               cur_head * stride_oh + offs_dv * stride_od)
    tl.store(Acc_out + off_acc, acc, mask=mask_dv)

    off_meta = (cur_batch * stride_obs + split_k_id * stride_ok +
                cur_head * stride_oh + head_size_v)
    tl.store(Acc_out + off_meta + tl.arange(0, 1), m_i)
    tl.store(Acc_out + off_meta + 1 + tl.arange(0, 1), l_i)


@triton.autotune(configs=[
    triton.Config({}, num_stages=1, num_warps=16),
    triton.Config({}, num_stages=1, num_warps=8),
    triton.Config({}, num_stages=1, num_warps=4),
],
                 key=['BLOCK_H', 'BLOCK_N', 'BLOCK_DMODEL', 'BLOCK_DV'])
@triton.jit
def _fwd_grouped_split_kernel(
    Q,
    K,
    V,
    sm_scale,
    KV_seqlens,
    Block_offsets,
    Acc_out,
    stride_qbs,
    stride_qh,
    stride_qd,
    stride_kbs,
    stride_kh,
    stride_kd,
    stride_vbs,
    stride_vh,
    stride_vd,
    stride_ok,
    stride_obs,
    stride_oh,
    stride_od,
    stride_boffb,
    kv_group_num: tl.constexpr,
    block_per_cta,
    window_size: tl.constexpr,
    head_size: tl.constexpr,
    head_size_v: tl.constexpr,
    num_heads_q: tl.constexpr,
    shared_kv: tl.constexpr,
    BLOCK_DMODEL: tl.constexpr,
    BLOCK_DV: tl.constexpr,
    BLOCK_N: tl.constexpr,
    BLOCK_H: tl.constexpr,
    BLOCK_DMODEL1: tl.constexpr,
):
    """first step kernel of split k attention."""
    cur_batch = tl.program_id(0)
    cur_kv_head = tl.program_id(1)
    split_k_id = tl.program_id(2)

    heads_per_cta = min(BLOCK_H, kv_group_num)
    cur_head = cur_kv_head * heads_per_cta + tl.arange(0, BLOCK_H)
    mask_h = cur_head < cur_kv_head * heads_per_cta + heads_per_cta
    mask_h = mask_h & (cur_head < num_heads_q)

    q_seqlen = 1
    kv_seqlen = tl.load(KV_seqlens + cur_batch)
    history_len = kv_seqlen - q_seqlen

    # initialize offsets
    offs_n = tl.arange(0, BLOCK_N)
    offs_d = tl.arange(0, BLOCK_DMODEL)
    mask_d = offs_d < head_size
    offs_dv = tl.arange(0, BLOCK_DV)
    mask_dv = offs_dv < head_size_v
    off_k = (cur_kv_head * stride_kh + offs_d[:, None] * stride_kd)
    off_v = (cur_kv_head * stride_vh + offs_dv[None, :] * stride_vd)

    off_q = (cur_batch * stride_qbs + cur_head[:, None] * stride_qh +
             offs_d[None, :] * stride_qd)
    q = tl.load(Q + off_q, mask=mask_h[:, None] & mask_d[None, :], other=0)

    k_ptrs = K + off_k
    v_ptrs = V + off_v

    if BLOCK_DMODEL1 != 0:
        offs_d1 = BLOCK_DMODEL + tl.arange(0, BLOCK_DMODEL1)
        mask_d1 = offs_d1 < head_size
        off_q1 = (cur_batch * stride_qbs + cur_head[:, None] * stride_qh +
                  offs_d1[None, :] * stride_qd)
        q1 = tl.load(Q + off_q1,
                     mask=mask_h[:, None] & mask_d1[None, :],
                     other=0)
        off_k1 = (cur_kv_head * stride_kh + offs_d1[:, None] * stride_kd)
        k1_ptrs = K + off_k1

    block_offset_ptrs = Block_offsets + cur_batch * stride_boffb

    # initialize pointer to m and l
    m_i = tl.zeros([BLOCK_H], dtype=tl.float32) - float('inf')
    l_i = tl.zeros([BLOCK_H], dtype=tl.float32)
    acc = tl.zeros([BLOCK_H, BLOCK_DV], dtype=tl.float32)

    kv_len_per_prog = block_per_cta * BLOCK_N
    loop_start = kv_len_per_prog * split_k_id
    loop_end = tl.minimum(loop_start + kv_len_per_prog, kv_seqlen)

    # load block offset
    # dirty
    start_block_id = loop_start // BLOCK_N
    if window_size > 0:
        start_block_id = tl.maximum(history_len - window_size,
                                    loop_start) // BLOCK_N
        kv_min_loc = tl.maximum(history_len - window_size, 0)
    b_offset = _load_block_offsets(block_offset_ptrs, start_block_id, BLOCK_N)

    loop_start = start_block_id * BLOCK_N
    for start_n in range(loop_start, loop_end, BLOCK_N):
        start_n = tl.multiple_of(start_n, BLOCK_N)

        mask = (start_n + offs_n) < kv_seqlen

        # -- compute qk ----
        k = tl.load(
            k_ptrs + b_offset[None, :] * stride_kbs,
            mask=mask[None, :] & mask_d[:, None],
            other=0.0,
        )
        if BLOCK_DMODEL1 != 0:
            k1 = tl.load(
                k1_ptrs + b_offset[None, :] * stride_kbs,
                mask=mask[None, :] & mask_d1[:, None],
                other=0.0,
            )

        if shared_kv:
            v = tl.trans(k)
        else:
            v = tl.load(
                v_ptrs + b_offset[:, None] * stride_vbs,
                mask=mask[:, None] & mask_dv[None, :],
                other=0.0,
            )

        # prefetch b_offset
        if start_n + BLOCK_N < loop_end:
            start_block_id += 1
            b_offset = _load_block_offsets(block_offset_ptrs, start_block_id,
                                           BLOCK_N)

        qk = tl.zeros([BLOCK_H, BLOCK_N], dtype=tl.float32)
        qk += tl.dot(q, k)
        if BLOCK_DMODEL1 != 0:
            qk += tl.dot(q1, k1)
        qk *= sm_scale
        # NOTE: inf - inf = nan, and nan will leads to error
        qk_mask = history_len >= (start_n + offs_n)
        if window_size > 0:
            qk_mask = qk_mask and ((start_n + offs_n) >= kv_min_loc)
        qk = tl.where(
            qk_mask[None, :],
            qk,
            -float('inf'),
        )

        # -- compute p, m_i and l_i
        m_i_new = tl.maximum(m_i, tl.max(qk, 1))
        p = tl.exp(qk - m_i_new[:, None])
        alpha = tl.exp(m_i - m_i_new)
        l_i_new = alpha * l_i + tl.sum(p, 1)

        # -- update output accumulator --
        # scale acc
        acc = acc * alpha[:, None]

        # update acc
        p, v = _convert_pv(p, v)
        acc += tl.dot(p, v)
        # update m_i and l_i
        l_i = l_i_new
        m_i = m_i_new

    # initialize pointers to output
    off_acc = (cur_batch * stride_obs + split_k_id * stride_ok +
               cur_head[:, None] * stride_oh + offs_dv[None, :] * stride_od)
    tl.store(Acc_out + off_acc, acc, mask=mask_h[:, None] & mask_dv[None, :])

    off_meta = (cur_batch * stride_obs + split_k_id * stride_ok +
                cur_head * stride_oh + head_size_v)
    tl.store(Acc_out + off_meta, m_i, mask=mask_h)
    tl.store(Acc_out + off_meta + 1, l_i, mask=mask_h)


@triton.jit
def _reduce_split_kernel(
    Acc,
    Out,
    stride_ak,
    stride_abs,
    stride_ah,
    stride_ad,
    stride_obs,
    stride_oh,
    stride_od,
    head_size_v: tl.constexpr,
    SPLIT_K: tl.constexpr,
    BLOCK_DV: tl.constexpr,
):
    """second step kernel of split k attention."""
    cur_batch = tl.program_id(0)
    cur_head = tl.program_id(1)

    # initialize offsets
    offs_dv = tl.arange(0, BLOCK_DV)
    offs_k = tl.arange(0, SPLIT_K)
    mask_dv = offs_dv < head_size_v

    offs_acc = (cur_batch * stride_abs + cur_head * stride_ah +
                offs_k[:, None] * stride_ak + offs_dv[None, :] * stride_ad)
    offs_mi = (cur_batch * stride_abs + cur_head * stride_ah +
               stride_ak * offs_k + head_size_v)

    acc_k = tl.load(Acc + offs_acc, mask=mask_dv[None, :], other=0.0)
    m_k = tl.load(Acc + offs_mi)
    l_k = tl.load(Acc + offs_mi + 1)

    m_max = tl.max(m_k, 0)
    alpha = tl.exp(m_k - m_max)
    acc_k = acc_k * alpha[:, None]
    l_k = l_k * alpha

    acc = tl.sum(acc_k, 0)
    l_sum = tl.sum(l_k, 0)
    acc = acc / l_sum

    out_offs = (cur_batch * stride_obs + cur_head * stride_oh +
                offs_dv * stride_od)
    tl.store(Out + out_offs, acc, mask=mask_dv)


def _get_convert_pv(nv_capability):
    """lazy load convert_pv."""
    if nv_capability[0] >= 8:

        @triton.jit
        def convert_pv(p, v):
            """convert pv."""
            p = p.to(v.dtype)
            return p, v
    else:

        @triton.jit
        def convert_pv(p, v):
            """convert pv."""
            v = v.to(p.dtype)
            return p, v

    return convert_pv


_convert_pv = None


# TODO: how to support inplace autotune?
# @triton.autotune(configs=[
#     triton.Config({}, num_stages=1, num_warps=16),
#     triton.Config({}, num_stages=1, num_warps=8),
#     triton.Config({}, num_stages=1, num_warps=4),
# ],
#                  key=['BLOCK_M', 'BLOCK_N', 'BLOCK_DMODEL', 'BLOCK_DV'])
@triton.jit
def _fwd_kernel(
    Q,
    K,
    V,
    sm_scale,
    Q_start_loc,
    Q_seqlens,
    KV_seqlens,
    Block_offsets,
    Out,
    stride_qbs,
    stride_qh,
    stride_qd,
    stride_kbs,
    stride_kh,
    stride_kd,
    stride_vbs,
    stride_vh,
    stride_vd,
    stride_obs,
    stride_oh,
    stride_od,
    stride_boffb,
    kv_group_num,
    window_size: tl.constexpr,
    head_size: tl.constexpr,
    head_size_v: tl.constexpr,
    shared_kv: tl.constexpr,
    BLOCK_M: tl.constexpr,
    BLOCK_DMODEL: tl.constexpr,
    BLOCK_DV: tl.constexpr,
    BLOCK_N: tl.constexpr,
    BLOCK_DMODEL1: tl.constexpr,
):
    """paged attention kernel."""
    cur_batch = tl.program_id(0)
    cur_head = tl.program_id(1)
    start_m = tl.program_id(2)

    cur_kv_head = cur_head // kv_group_num

    q_seqlen = tl.load(Q_seqlens + cur_batch)
    kv_seqlen = tl.load(KV_seqlens + cur_batch)
    q_start_loc = tl.load(Q_start_loc + cur_batch)
    history_len = kv_seqlen - q_seqlen

    block_start_loc = BLOCK_M * start_m

    # initialize offsets
    offs_n = tl.arange(0, BLOCK_N)
    offs_d = tl.arange(0, BLOCK_DMODEL)
    offs_dv = tl.arange(0, BLOCK_DV)
    mask_d = offs_d < head_size
    mask_dv = offs_dv < head_size_v
    offs_m = start_m * BLOCK_M + tl.arange(0, BLOCK_M)
    off_q = ((q_start_loc + offs_m[:, None]) * stride_qbs +
             cur_head * stride_qh + offs_d[None, :] * stride_qd)
    off_k = (cur_kv_head * stride_kh + offs_d[:, None] * stride_kd)
    off_v = (cur_kv_head * stride_vh + offs_dv[None, :] * stride_vd)

    q = tl.load(Q + off_q,
                mask=(offs_m[:, None] < q_seqlen) & mask_d[None, :],
                other=0.0)

    k_ptrs = K + off_k
    v_ptrs = V + off_v

    if BLOCK_DMODEL1 != 0:
        offs_d1 = BLOCK_DMODEL + tl.arange(0, BLOCK_DMODEL1)
        mask_d1 = offs_d1 < head_size
        off_q1 = ((q_start_loc + offs_m[:, None]) * stride_qbs +
                  cur_head * stride_qh + offs_d1[None, :] * stride_qd)
        q1 = tl.load(Q + off_q1, mask=(offs_m[:, None] < q_seqlen) & mask_d1)
        off_k1 = (cur_kv_head * stride_kh + offs_d1[:, None] * stride_kd)
        k1_ptrs = K + off_k1

    block_offset_ptrs = Block_offsets + cur_batch * stride_boffb

    # initialize pointer to m and l
    m_i = tl.zeros([BLOCK_M], dtype=tl.float32) - float('inf')
    l_i = tl.zeros([BLOCK_M], dtype=tl.float32)
    acc = tl.zeros([BLOCK_M, BLOCK_DV], dtype=tl.float32)

    block_mask = tl.where(block_start_loc < q_seqlen, 1, 0)

    # this is dirty
    start_block_id = kv_seqlen - kv_seqlen
    if window_size > 0:
        start_block_id = tl.maximum(history_len - window_size, 0) // BLOCK_N
        kv_min_loc = tl.maximum(history_len + offs_m - window_size, 0)
    b_offset = _load_block_offsets(block_offset_ptrs, start_block_id, BLOCK_N)
    kv_start_loc = start_block_id * BLOCK_N
    for start_n in range(kv_start_loc, block_mask * kv_seqlen, BLOCK_N):
        start_n = tl.multiple_of(start_n, BLOCK_N)

        # -- compute qk ----
        k = tl.load(
            k_ptrs + b_offset[None, :] * stride_kbs,
            mask=(start_n + offs_n[None, :] < kv_seqlen) & mask_d[:, None],
            other=0.0,
        )
        if BLOCK_DMODEL1 != 0:
            k1 = tl.load(
                k1_ptrs + b_offset[None, :] * stride_kbs,
                mask=(start_n + offs_n[None, :] < kv_seqlen)
                & mask_d1[:, None],
                other=0.0,
            )

        if shared_kv:
            v = tl.trans(k)
        else:
            v = tl.load(
                v_ptrs + b_offset[:, None] * stride_vbs,
                mask=(start_n + offs_n[:, None] < kv_seqlen)
                & mask_dv[None, :],
                other=0.0,
            )
        if start_n + BLOCK_N < kv_seqlen:
            start_block_id = start_n // BLOCK_N + 1
            b_offset = _load_block_offsets(block_offset_ptrs, start_block_id,
                                           BLOCK_N)

        qk = tl.zeros([BLOCK_M, BLOCK_N], dtype=tl.float32)
        qk += tl.dot(q, k)
        if BLOCK_DMODEL1 != 0:
            qk += tl.dot(q1, k1)
        qk *= sm_scale
        # NOTE: inf - inf = nan, and nan will leads to error
        qk_mask = (history_len + offs_m[:, None]) >= (start_n +
                                                      offs_n[None, :])
        if window_size > 0:
            qk_mask = qk_mask and (
                (start_n + offs_n[None, :]) >= kv_min_loc[:, None])
        qk = tl.where(
            qk_mask,
            qk,
            float(-1e30),
        )

        # -- compute p, m_i and l_i
        m_i_new = tl.maximum(m_i, tl.max(qk, 1))
        p = tl.exp(qk - m_i_new[:, None])
        alpha = tl.exp(m_i - m_i_new)
        l_i_new = alpha * l_i + tl.sum(p, 1)
        # -- update output accumulator --
        # scale acc
        acc = acc * alpha[:, None]

        # update acc
        p, v = _convert_pv(p, v)
        acc += tl.dot(p, v)
        # update m_i and l_i
        l_i = l_i_new
        m_i = m_i_new

    acc = acc / l_i[:, None]
    # initialize pointers to output
    off_o = ((q_start_loc + offs_m[:, None]) * stride_obs +
             cur_head * stride_oh + offs_dv[None, :] * stride_od)
    out_ptrs = Out + off_o
    tl.store(out_ptrs,
             acc,
             mask=(offs_m[:, None] < q_seqlen) & mask_dv[None, :])


def paged_attention_fwd(
    q: Tensor,
    k: Tensor,
    v: Tensor,
    o: Tensor,
    block_offsets: Tensor,
    q_start_loc: Tensor,
    q_seqlens: Tensor,
    kv_seqlens: Tensor,
    max_seqlen: int,
    window_size: int = None,
    sm_scale: float = None,
    shared_kv: bool = False,
):
    """Paged Attention forward.

    Args:
        q (Tensor): Query state.
        k (Tensor): Key state caches.
        v (Tensor): Value state caches.
        o (Tensor): Output state.
        block_offsets (Tensor): The block offset of key and value.
        q_start_loc (Tensor): Start token location of each data in batch.
        q_seqlens (Tensor): Query length for each data in batch.
        kv_seqlens (Tensor): Key/Value length for each data in batch.
        max_seqlen (int): The max input length.
        BLOCK (int): The kernel block size.
    """
    global _convert_pv
    if _convert_pv is None:
        nv_cap = torch.cuda.get_device_capability()
        _convert_pv = _get_convert_pv(nv_cap)

    if window_size is None:
        window_size = -1

    def _kernel_meta():
        """kernel meta."""
        device = q.device
        device_idx = device.index
        device_type = device.type
        stream = get_cuda_stream(device_idx)
        return dict(device=device, device_type=device_type, stream=stream)

    def _get_block_d(Lk):
        """get block d."""
        BLOCK_DMODEL = triton.next_power_of_2(Lk)
        BLOCK_DMODEL1 = 0
        if BLOCK_DMODEL != Lk and not shared_kv:
            BLOCK_DMODEL = BLOCK_DMODEL // 2
            BLOCK_DMODEL1 = max(16, triton.next_power_of_2(Lk - BLOCK_DMODEL))
        if shared_kv:
            BLOCK_DV = BLOCK_DMODEL
        else:
            BLOCK_DV = triton.next_power_of_2(Lv)
        return BLOCK_DMODEL, BLOCK_DMODEL1, BLOCK_DV

    # shape constraints
    Lq, Lk, Lv = q.shape[-1], k.shape[-1], v.shape[-1]
    assert Lq == Lk, Lv == o.shape[-1]

    if sm_scale is None:
        sm_scale = 1.0 / (Lq**0.5)
    batch, head = q_seqlens.shape[0], q.shape[-2]
    kv_group_num = q.shape[-2] // k.shape[-2]

    BLOCK = k.size(1)
    assert BLOCK >= 16
    if Lk > 512 and BLOCK > 32:
        logger.warning(f'`head_dim={Lk}` and `block_size={BLOCK}` '
                       'might leads to bad performance. '
                       'Please reduce `block_size`.')

    kernel_meta = _kernel_meta()
    is_decoding = q.shape[-3] == q_seqlens.size(0)
    if not is_decoding:
        BLOCK_DMODEL, BLOCK_DMODEL1, BLOCK_DV = _get_block_d(Lk)
        BLOCK_M = max(16, min(BLOCK, 16384 // BLOCK_DMODEL))
        num_warps = 4
        num_stages = 1
        grid = (batch, head, triton.cdiv(max_seqlen, BLOCK_M))
        _fwd_kernel[grid](q,
                          k,
                          v,
                          sm_scale,
                          q_start_loc,
                          q_seqlens,
                          kv_seqlens,
                          block_offsets,
                          o,
                          stride_qbs=q.stride(-3),
                          stride_qh=q.stride(-2),
                          stride_qd=q.stride(-1),
                          stride_kbs=k.stride(-3),
                          stride_kh=k.stride(-2),
                          stride_kd=k.stride(-1),
                          stride_vbs=v.stride(-3),
                          stride_vh=v.stride(-2),
                          stride_vd=v.stride(-1),
                          stride_obs=o.stride(-3),
                          stride_oh=o.stride(-2),
                          stride_od=o.stride(-1),
                          stride_boffb=block_offsets.stride(0),
                          kv_group_num=kv_group_num,
                          window_size=window_size,
                          head_size=Lk,
                          head_size_v=Lv,
                          shared_kv=shared_kv,
                          BLOCK_M=BLOCK_M,
                          BLOCK_DMODEL=BLOCK_DMODEL,
                          BLOCK_DV=BLOCK_DV,
                          BLOCK_N=BLOCK,
                          BLOCK_DMODEL1=BLOCK_DMODEL1,
                          num_warps=num_warps,
                          num_stages=num_stages,
                          **kernel_meta)
    else:
        SPLIT_K = 4
        block_per_cta = triton.cdiv(block_offsets.size(-1), SPLIT_K)
        acc = q.new_empty(batch, head, SPLIT_K, Lv + 2, dtype=torch.float32)
        if kv_group_num <= 2 or shared_kv:
            BLOCK_DMODEL = triton.next_power_of_2(Lk)
            if shared_kv:
                BLOCK_DV = BLOCK_DMODEL
            else:
                BLOCK_DV = triton.next_power_of_2(Lv)
            grid = (batch, head, SPLIT_K)
            _fwd_split_kernel[grid](q,
                                    k,
                                    v,
                                    sm_scale,
                                    kv_seqlens,
                                    block_offsets,
                                    acc,
                                    stride_qbs=q.stride(-3),
                                    stride_qh=q.stride(-2),
                                    stride_qd=q.stride(-1),
                                    stride_kbs=k.stride(-3),
                                    stride_kh=k.stride(-2),
                                    stride_kd=k.stride(-1),
                                    stride_vbs=v.stride(-3),
                                    stride_vh=v.stride(-2),
                                    stride_vd=v.stride(-1),
                                    stride_ok=acc.stride(-2),
                                    stride_obs=acc.stride(-4),
                                    stride_oh=acc.stride(-3),
                                    stride_od=acc.stride(-1),
                                    stride_boffb=block_offsets.stride(0),
                                    kv_group_num=kv_group_num,
                                    block_per_cta=block_per_cta,
                                    window_size=window_size,
                                    head_size=Lk,
                                    head_size_v=Lv,
                                    shared_kv=shared_kv,
                                    BLOCK_DMODEL=BLOCK_DMODEL,
                                    BLOCK_DV=BLOCK_DV,
                                    BLOCK_N=BLOCK,
                                    **kernel_meta)
        else:
<<<<<<< HEAD
            BLOCK_DMODEL, BLOCK_DMODEL1, BLOCK_DV = _get_block_d(Lk)
            BLOCK_H = max(16, min(BLOCK, kv_group_num))
            grid = (batch, head // min(BLOCK_H, kv_group_num), SPLIT_K)
=======
            p2_kv_group_num = triton.next_power_of_2(kv_group_num)
            BLOCK_H = max(16, min(BLOCK, p2_kv_group_num))
            grid_1 = triton.cdiv(head, min(BLOCK_H, kv_group_num))
            grid = (batch, grid_1, SPLIT_K)
>>>>>>> eb3125aa
            _fwd_grouped_split_kernel[grid](
                q,
                k,
                v,
                sm_scale,
                kv_seqlens,
                block_offsets,
                acc,
                stride_qbs=q.stride(-3),
                stride_qh=q.stride(-2),
                stride_qd=q.stride(-1),
                stride_kbs=k.stride(-3),
                stride_kh=k.stride(-2),
                stride_kd=k.stride(-1),
                stride_vbs=v.stride(-3),
                stride_vh=v.stride(-2),
                stride_vd=v.stride(-1),
                stride_ok=acc.stride(-2),
                stride_obs=acc.stride(-4),
                stride_oh=acc.stride(-3),
                stride_od=acc.stride(-1),
                stride_boffb=block_offsets.stride(0),
                kv_group_num=kv_group_num,
                block_per_cta=block_per_cta,
                window_size=window_size,
                head_size=Lk,
                head_size_v=Lv,
                num_heads_q=head,
                shared_kv=shared_kv,
                BLOCK_DMODEL=BLOCK_DMODEL,
                BLOCK_DV=BLOCK_DV,
                BLOCK_N=BLOCK,
                BLOCK_H=BLOCK_H,
                BLOCK_DMODEL1=BLOCK_DMODEL1,
                **kernel_meta)

        num_warps = 4
        grid = (batch, head)
        _reduce_split_kernel[grid](acc,
                                   o,
                                   stride_ak=acc.stride(-2),
                                   stride_abs=acc.stride(-4),
                                   stride_ah=acc.stride(-3),
                                   stride_ad=acc.stride(-1),
                                   stride_obs=o.stride(-3),
                                   stride_oh=o.stride(-2),
                                   stride_od=o.stride(-1),
                                   SPLIT_K=SPLIT_K,
                                   head_size_v=Lv,
                                   BLOCK_DV=BLOCK_DV,
                                   num_warps=num_warps,
                                   num_stages=1,
                                   **kernel_meta)<|MERGE_RESOLUTION|>--- conflicted
+++ resolved
@@ -760,16 +760,11 @@
                                     BLOCK_N=BLOCK,
                                     **kernel_meta)
         else:
-<<<<<<< HEAD
             BLOCK_DMODEL, BLOCK_DMODEL1, BLOCK_DV = _get_block_d(Lk)
-            BLOCK_H = max(16, min(BLOCK, kv_group_num))
-            grid = (batch, head // min(BLOCK_H, kv_group_num), SPLIT_K)
-=======
             p2_kv_group_num = triton.next_power_of_2(kv_group_num)
             BLOCK_H = max(16, min(BLOCK, p2_kv_group_num))
             grid_1 = triton.cdiv(head, min(BLOCK_H, kv_group_num))
             grid = (batch, grid_1, SPLIT_K)
->>>>>>> eb3125aa
             _fwd_grouped_split_kernel[grid](
                 q,
                 k,
