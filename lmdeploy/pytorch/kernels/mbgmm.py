--- conflicted
+++ resolved
@@ -3,7 +3,7 @@
 import triton.language as tl
 from torch import Tensor
 
-from .triton_utils import get_kernel_meta
+from .triton_utils import get_kernel_meta, wrap_jit_func
 
 
 def _next_pow_of_2(x):
@@ -11,6 +11,7 @@
     return 1 << (x - 1).bit_length()
 
 
+@wrap_jit_func
 @triton.jit
 def _x_a_mm_kernel(
     X,
@@ -89,6 +90,7 @@
              mask=xa_mask)
 
 
+@wrap_jit_func
 @triton.jit
 def _acc_b_mm_kernel(
     XA,
@@ -178,19 +180,6 @@
             max_rank: int,
             rank_step: int = 1):
     """mbgmm_a."""
-
-<<<<<<< HEAD
-    assert x.dim() == 2
-    assert lora_a.dim() == 2
-    assert rank_page_table.dim() == 2
-=======
-    def _kernel_meta():
-        device = x.device
-        device_idx = device.index
-        device_type = device.type
-        stream = get_cuda_stream(device_idx)
-        return dict(device=device, device_type=device_type, stream=stream)
->>>>>>> 7b6876ea
 
     head_size = x.size(-1)
     batch_size = len(q_seqlens)
@@ -245,19 +234,6 @@
             out_size: int = None):
     """mbgmm_b."""
 
-<<<<<<< HEAD
-    assert xa.dim() == 2
-    assert lora_b.dim() == 2
-    assert rank_page_table.dim() == 2
-=======
-    def _kernel_meta():
-        device = xa.device
-        device_idx = device.index
-        device_type = device.type
-        stream = get_cuda_stream(device_idx)
-        return dict(device=device, device_type=device_type, stream=stream)
->>>>>>> 7b6876ea
-
     if out_size is None:
         out_size = lora_b.size(-1)
     batch_size = len(q_seqlens)
