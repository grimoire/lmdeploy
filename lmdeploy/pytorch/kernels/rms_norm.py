# Copyright (c) OpenMMLab. All rights reserved.
from .dispatcher import FunctionDispatcher

<<<<<<< HEAD
from .triton_utils import get_kernel_meta, wrap_jit_func


@wrap_jit_func(type_hint=dict(
    input=Tensor,
    weight=Tensor,
    output=Tensor,
    input_row_stride=int,
    eps=float,
    N_COLS=torch.int32,
    BLOCK_N=torch.int32,
))
@triton.jit
def rms_norm_kernel(input, weight, output, input_row_stride: tl.constexpr,
                    eps: tl.constexpr, N_COLS: tl.constexpr,
                    BLOCK_N: tl.constexpr):
    """rms norm kernel."""
    prog_id = tl.program_id(0)
    offsets = tl.arange(0, BLOCK_N)

    w = tl.load(weight + offsets, mask=offsets < N_COLS)

    x_ptr = input + prog_id * input_row_stride
    x = tl.load(x_ptr + offsets, mask=offsets < N_COLS)
    xf = x.to(tl.float32)

    var = tl.sum(xf * xf, 0) * float(1.0 / N_COLS)
    out = xf / tl.sqrt(var + eps)
    out = (w * out).to(x.dtype)

    out_ptr = output + prog_id * input_row_stride
    tl.store(out_ptr + offsets, out, mask=offsets < N_COLS)


def rms_norm(hidden_states: Tensor,
             weight: Tensor,
             eps: float = 1e-6,
             out: Tensor = None):
    """rms norm."""

    feat_size = weight.shape[0]
    seq_len = hidden_states.numel() // hidden_states.size(-1)
    input_stride = hidden_states.stride(-2)

    BLOCK_N = triton.next_power_of_2(feat_size)

    if out is None:
        out = torch.empty_like(hidden_states)

    kernel_meta = get_kernel_meta(hidden_states)
    grid = (seq_len, )
    rms_norm_kernel[grid](hidden_states,
                          weight,
                          out,
                          input_row_stride=input_stride,
                          eps=eps,
                          N_COLS=feat_size,
                          BLOCK_N=BLOCK_N,
                          num_warps=4,
                          num_stages=2,
                          **kernel_meta)

    return out


if __name__ == '__main__':
    import time

    def torch_forward(hidden_states, weight, variance_epsilon=1e-6):
        """pytorch forward."""
        input_dtype = hidden_states.dtype
        hidden_states = hidden_states.to(torch.float32)
        variance = hidden_states.pow(2).mean(-1, keepdim=True)
        hidden_states = hidden_states * torch.rsqrt(variance +
                                                    variance_epsilon)
        return weight * hidden_states.to(input_dtype)

    def test_rms_norm(bsz, ctx_len, feat_len, dtype):
        """test rms norm."""
        input = torch.empty((bsz, ctx_len, feat_len),
                            dtype=dtype,
                            device='cuda').normal_(mean=0.,
                                                   std=0.5).contiguous()
        weight = torch.empty((feat_len), dtype=dtype,
                             device='cuda').normal_(mean=0.,
                                                    std=0.5).contiguous()
        triton_output = rms_norm(hidden_states=input, weight=weight)
        torch_output = torch_forward(hidden_states=input, weight=weight)
        assert torch.allclose(torch_output, triton_output, atol=1e-2, rtol=0)

        N_REPEATS = 20

        t0 = time.time()
        for _ in range(N_REPEATS):
            torch_forward(hidden_states=input, weight=weight)

        t1 = time.time()
        for _ in range(N_REPEATS):
            rms_norm(hidden_states=input, weight=weight)
        t2 = time.time()

        torch_cost = (t1 - t0) / N_REPEATS * 1000
        triton_cost = (t2 - t1) / N_REPEATS * 1000
        print(
            'input {} weight {} dtype {}\n  torch {:.3f} triton {:.3f} (ms)\n'.
            format(input.shape, weight.shape, dtype, torch_cost, triton_cost))

    test_rms_norm(1, 8128, 5120, torch.float16)
    test_rms_norm(1, 8128, 5120, torch.float32)
    test_rms_norm(1, 992, 128, torch.float16)
    test_rms_norm(1, 65537, 128, torch.float32)
=======
rms_norm = FunctionDispatcher('rms_norm').make_caller()
>>>>>>> 3b39322d
<|MERGE_RESOLUTION|>--- conflicted
+++ resolved
@@ -1,118 +1,4 @@
 # Copyright (c) OpenMMLab. All rights reserved.
 from .dispatcher import FunctionDispatcher
 
-<<<<<<< HEAD
-from .triton_utils import get_kernel_meta, wrap_jit_func
-
-
-@wrap_jit_func(type_hint=dict(
-    input=Tensor,
-    weight=Tensor,
-    output=Tensor,
-    input_row_stride=int,
-    eps=float,
-    N_COLS=torch.int32,
-    BLOCK_N=torch.int32,
-))
-@triton.jit
-def rms_norm_kernel(input, weight, output, input_row_stride: tl.constexpr,
-                    eps: tl.constexpr, N_COLS: tl.constexpr,
-                    BLOCK_N: tl.constexpr):
-    """rms norm kernel."""
-    prog_id = tl.program_id(0)
-    offsets = tl.arange(0, BLOCK_N)
-
-    w = tl.load(weight + offsets, mask=offsets < N_COLS)
-
-    x_ptr = input + prog_id * input_row_stride
-    x = tl.load(x_ptr + offsets, mask=offsets < N_COLS)
-    xf = x.to(tl.float32)
-
-    var = tl.sum(xf * xf, 0) * float(1.0 / N_COLS)
-    out = xf / tl.sqrt(var + eps)
-    out = (w * out).to(x.dtype)
-
-    out_ptr = output + prog_id * input_row_stride
-    tl.store(out_ptr + offsets, out, mask=offsets < N_COLS)
-
-
-def rms_norm(hidden_states: Tensor,
-             weight: Tensor,
-             eps: float = 1e-6,
-             out: Tensor = None):
-    """rms norm."""
-
-    feat_size = weight.shape[0]
-    seq_len = hidden_states.numel() // hidden_states.size(-1)
-    input_stride = hidden_states.stride(-2)
-
-    BLOCK_N = triton.next_power_of_2(feat_size)
-
-    if out is None:
-        out = torch.empty_like(hidden_states)
-
-    kernel_meta = get_kernel_meta(hidden_states)
-    grid = (seq_len, )
-    rms_norm_kernel[grid](hidden_states,
-                          weight,
-                          out,
-                          input_row_stride=input_stride,
-                          eps=eps,
-                          N_COLS=feat_size,
-                          BLOCK_N=BLOCK_N,
-                          num_warps=4,
-                          num_stages=2,
-                          **kernel_meta)
-
-    return out
-
-
-if __name__ == '__main__':
-    import time
-
-    def torch_forward(hidden_states, weight, variance_epsilon=1e-6):
-        """pytorch forward."""
-        input_dtype = hidden_states.dtype
-        hidden_states = hidden_states.to(torch.float32)
-        variance = hidden_states.pow(2).mean(-1, keepdim=True)
-        hidden_states = hidden_states * torch.rsqrt(variance +
-                                                    variance_epsilon)
-        return weight * hidden_states.to(input_dtype)
-
-    def test_rms_norm(bsz, ctx_len, feat_len, dtype):
-        """test rms norm."""
-        input = torch.empty((bsz, ctx_len, feat_len),
-                            dtype=dtype,
-                            device='cuda').normal_(mean=0.,
-                                                   std=0.5).contiguous()
-        weight = torch.empty((feat_len), dtype=dtype,
-                             device='cuda').normal_(mean=0.,
-                                                    std=0.5).contiguous()
-        triton_output = rms_norm(hidden_states=input, weight=weight)
-        torch_output = torch_forward(hidden_states=input, weight=weight)
-        assert torch.allclose(torch_output, triton_output, atol=1e-2, rtol=0)
-
-        N_REPEATS = 20
-
-        t0 = time.time()
-        for _ in range(N_REPEATS):
-            torch_forward(hidden_states=input, weight=weight)
-
-        t1 = time.time()
-        for _ in range(N_REPEATS):
-            rms_norm(hidden_states=input, weight=weight)
-        t2 = time.time()
-
-        torch_cost = (t1 - t0) / N_REPEATS * 1000
-        triton_cost = (t2 - t1) / N_REPEATS * 1000
-        print(
-            'input {} weight {} dtype {}\n  torch {:.3f} triton {:.3f} (ms)\n'.
-            format(input.shape, weight.shape, dtype, torch_cost, triton_cost))
-
-    test_rms_norm(1, 8128, 5120, torch.float16)
-    test_rms_norm(1, 8128, 5120, torch.float32)
-    test_rms_norm(1, 992, 128, torch.float16)
-    test_rms_norm(1, 65537, 128, torch.float32)
-=======
-rms_norm = FunctionDispatcher('rms_norm').make_caller()
->>>>>>> 3b39322d
+rms_norm = FunctionDispatcher('rms_norm').make_caller()