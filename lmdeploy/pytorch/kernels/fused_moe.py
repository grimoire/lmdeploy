--- conflicted
+++ resolved
@@ -1,417 +1,4 @@
 # Copyright (c) OpenMMLab. All rights reserved.
 from .dispatcher import FunctionDispatcher
 
-<<<<<<< HEAD
-from .triton_utils import get_kernel_meta, wrap_jit_func
-
-
-def get_cuda_autotune_config():
-    return [
-        triton.Config(
-            {
-                'BLOCK_SIZE_M': 128,
-                'BLOCK_SIZE_N': 256,
-                'BLOCK_SIZE_K': 64,
-            },
-            num_stages=3,
-            num_warps=8),
-        triton.Config(
-            {
-                'BLOCK_SIZE_M': 64,
-                'BLOCK_SIZE_N': 256,
-                'BLOCK_SIZE_K': 32,
-            },
-            num_stages=4,
-            num_warps=4),
-        triton.Config(
-            {
-                'BLOCK_SIZE_M': 128,
-                'BLOCK_SIZE_N': 128,
-                'BLOCK_SIZE_K': 32,
-            },
-            num_stages=4,
-            num_warps=4),
-        triton.Config(
-            {
-                'BLOCK_SIZE_M': 128,
-                'BLOCK_SIZE_N': 64,
-                'BLOCK_SIZE_K': 32,
-            },
-            num_stages=4,
-            num_warps=4),
-        triton.Config(
-            {
-                'BLOCK_SIZE_M': 64,
-                'BLOCK_SIZE_N': 128,
-                'BLOCK_SIZE_K': 32,
-            },
-            num_stages=4,
-            num_warps=4),
-        triton.Config(
-            {
-                'BLOCK_SIZE_M': 128,
-                'BLOCK_SIZE_N': 32,
-                'BLOCK_SIZE_K': 32,
-            },
-            num_stages=4,
-            num_warps=4),
-        triton.Config(
-            {
-                'BLOCK_SIZE_M': 64,
-                'BLOCK_SIZE_N': 32,
-                'BLOCK_SIZE_K': 32,
-            },
-            num_stages=5,
-            num_warps=2),
-        triton.Config(
-            {
-                'BLOCK_SIZE_M': 32,
-                'BLOCK_SIZE_N': 64,
-                'BLOCK_SIZE_K': 32,
-            },
-            num_stages=5,
-            num_warps=2),
-    ]
-
-
-@triton.autotune(
-    configs=get_cuda_autotune_config(),
-    key=['N', 'K'],
-)
-@wrap_jit_func(type_hint=dict(
-    A=torch.Tensor,
-    B=torch.Tensor,
-    C=torch.Tensor,
-    SortedIdx=torch.Tensor,
-    ExpStart=torch.Tensor,
-    ExpEnd=torch.Tensor,
-    Weights=torch.Tensor,
-    N=int,
-    K=int,
-    stride_am=int,
-    stride_ak=int,
-    stride_be=int,
-    stride_bn=int,
-    stride_bk=int,
-    stride_cm=int,
-    stride_cn=int,
-    BLOCK_SIZE_M=torch.int32,
-    BLOCK_SIZE_N=torch.int32,
-    BLOCK_SIZE_K=torch.int32,
-    GROUP_SIZE_M=torch.int32,
-    ENABLE_WEIGHTS=bool,
-    top_k=torch.int32,
-    expert_offset=torch.int32,
-    reindex_a=bool,
-    reindex_c=bool,
-))
-@triton.jit
-def fused_moe_kernel(
-    A,
-    B,
-    C,
-    SortedIdx,
-    ExpStart,
-    ExpEnd,
-    Weights,
-    N: tl.constexpr,
-    K: tl.constexpr,
-    stride_am: int,
-    stride_ak: tl.constexpr,
-    stride_be: tl.constexpr,
-    stride_bn: tl.constexpr,
-    stride_bk: tl.constexpr,
-    stride_cm: int,
-    stride_cn: tl.constexpr,
-    BLOCK_SIZE_M: tl.constexpr,
-    BLOCK_SIZE_N: tl.constexpr,
-    BLOCK_SIZE_K: tl.constexpr,
-    GROUP_SIZE_M: tl.constexpr,
-    ENABLE_WEIGHTS: tl.constexpr,
-    top_k: tl.constexpr,
-    expert_offset: tl.constexpr,
-    reindex_a: tl.constexpr,
-    reindex_c: tl.constexpr,
-):
-    """fused moe kernel."""
-    exp_id = tl.program_id(0)
-    pid = tl.program_id(1)
-
-    exp_start = tl.load(ExpStart + exp_id + expert_offset)
-    exp_end = tl.load(ExpEnd + exp_id + expert_offset)
-    M = exp_end - exp_start
-    if M <= 0:
-        return
-
-    num_pid_m = tl.cdiv(M, BLOCK_SIZE_M)
-    num_pid_n = tl.cdiv(N, BLOCK_SIZE_N)
-    num_pid_in_group = GROUP_SIZE_M * num_pid_n
-    group_id = pid // num_pid_in_group
-    first_pid_m = group_id * GROUP_SIZE_M
-    group_size_m = min(num_pid_m - first_pid_m, GROUP_SIZE_M)
-    pid_m = first_pid_m + (pid % group_size_m)
-    pid_n = (pid % num_pid_in_group) // group_size_m
-
-    if pid_m * BLOCK_SIZE_M >= M:
-        return
-
-    offs_sid = exp_start + pid_m * BLOCK_SIZE_M + tl.arange(0, BLOCK_SIZE_M)
-    mask_sid = offs_sid < exp_end
-    sid = tl.load(SortedIdx + offs_sid, mask=mask_sid, other=0)
-
-    offs_k = tl.arange(0, BLOCK_SIZE_K)
-    if reindex_a:
-        offs_am = sid // top_k
-    else:
-        offs_am = offs_sid
-    a_ptrs = A + (offs_am[:, None] * stride_am + offs_k[None, :] * stride_ak)
-    offs_bn = (pid_n * BLOCK_SIZE_N + tl.arange(0, BLOCK_SIZE_N)) % N
-
-    # deepseek has 160 experts, exp index would overflow int32
-    exp_off = tl.full((1, ), stride_be, dtype=tl.int64) * exp_id
-    b_ptrs = B + exp_off + (offs_k[:, None] * stride_bk +
-                            offs_bn[None, :] * stride_bn)
-
-    accumulator = tl.zeros((BLOCK_SIZE_M, BLOCK_SIZE_N), dtype=tl.float32)
-
-    for k in range(0, tl.cdiv(K, BLOCK_SIZE_K)):
-        a = tl.load(a_ptrs,
-                    mask=mask_sid[:, None] &
-                    (offs_k[None, :] < K - k * BLOCK_SIZE_K),
-                    other=0.0)
-        b = tl.load(b_ptrs,
-                    mask=offs_k[:, None] < K - k * BLOCK_SIZE_K,
-                    other=0.0)
-        accumulator += tl.dot(a, b)
-        a_ptrs += BLOCK_SIZE_K * stride_ak
-        b_ptrs += BLOCK_SIZE_K * stride_bk
-
-    if ENABLE_WEIGHTS:
-        weight = tl.load(Weights + sid, mask=mask_sid)
-        accumulator = accumulator * weight[:, None].to(accumulator.dtype)
-
-    c = accumulator.to(A.dtype.element_ty)
-
-    if reindex_c:
-        offs_cm = sid
-    else:
-        offs_cm = exp_start + pid_m * BLOCK_SIZE_M + tl.arange(0, BLOCK_SIZE_M)
-    offs_cn = pid_n * BLOCK_SIZE_N + tl.arange(0, BLOCK_SIZE_N)
-    c_ptrs = C + stride_cm * offs_cm[:, None] + stride_cn * offs_cn[None, :]
-    c_mask = mask_sid[:, None] & (offs_cn[None, :] < N)
-    tl.store(c_ptrs, c, mask=c_mask)
-
-
-def fused_moe_kernel_launcher(
-    A: torch.Tensor,
-    B: torch.Tensor,
-    C: torch.Tensor,
-    sorted_idx: torch.Tensor,
-    exp_start: torch.Tensor,
-    exp_end: torch.Tensor,
-    weights: torch.Tensor,
-    enable_weights: bool = False,
-    top_k: int = 1,
-    num_tokens: int = None,
-    expert_offset: int = 0,
-    reindex_a: bool = True,
-    reindex_c: bool = True,
-):
-    """fused moe kernel launcher."""
-
-    if num_tokens is None:
-        num_tokens = A.size(0)
-    E, N, K = B.shape
-
-    def _grid_fn(META):
-        grid = (
-            E,
-            triton.cdiv(num_tokens, META['BLOCK_SIZE_M']) *
-            triton.cdiv(N, META['BLOCK_SIZE_N']),
-        )
-        return grid
-
-    GROUP_SIZE_M = 1
-    A = A.flatten(0, -2)
-    C = C.flatten(0, -2)
-
-    grid = _grid_fn
-    kernel_meta = get_kernel_meta(A)
-    fused_moe_kernel[grid](
-        A,
-        B,
-        C,
-        sorted_idx,
-        exp_start,
-        exp_end,
-        weights,
-        N=N,
-        K=K,
-        stride_am=A.stride(0),
-        stride_ak=A.stride(1),
-        stride_be=B.stride(0),
-        stride_bn=B.stride(1),
-        stride_bk=B.stride(2),
-        stride_cm=C.stride(0),
-        stride_cn=C.stride(1),
-        ENABLE_WEIGHTS=enable_weights,
-        top_k=top_k,
-        expert_offset=expert_offset,
-        reindex_a=reindex_a,
-        reindex_c=reindex_c,
-        GROUP_SIZE_M=GROUP_SIZE_M,
-        **kernel_meta,
-    )
-
-
-@wrap_jit_func(type_hint=dict(TopkIdx=torch.Tensor,
-                              SortedIdx=torch.Tensor,
-                              ExpStart=torch.Tensor,
-                              ExpEnd=torch.Tensor,
-                              len_sorted_idx=int,
-                              num_experts=torch.int32,
-                              BLOCK=torch.int32))
-@triton.jit
-def _start_end_kernel(TopkIdx, SortedIdx, ExpStart, ExpEnd,
-                      len_sorted_idx: int, num_experts: tl.constexpr,
-                      BLOCK: tl.constexpr):
-    """start end kernel."""
-    exp_id = tl.program_id(0)
-    exp_start = -1
-    cnt = 0
-
-    s_off = tl.arange(0, BLOCK)
-
-    # find start
-    for sidx_start in range(0, len_sorted_idx, BLOCK):
-        sidx_off = sidx_start + s_off
-        sidx_mask = sidx_off < len_sorted_idx
-        sidx = tl.load(SortedIdx + sidx_off, mask=sidx_mask, other=0)
-        tidx = tl.load(TopkIdx + sidx, mask=sidx_mask, other=num_experts)
-        tidx_mask = tidx == exp_id
-        cnt += tl.sum(tidx_mask.to(tl.int32))
-        if cnt > 0 and exp_start < 0:
-            exp_start = sidx_start + tl.argmax(tidx_mask, axis=0)
-
-    if exp_start < 0:
-        exp_start *= 0
-    exp_end = exp_start + cnt
-    tl.store(ExpStart + exp_id, exp_start)
-    tl.store(ExpEnd + exp_id, exp_end)
-
-
-def get_start_end(topk_idx: torch.Tensor, sorted_idx: torch.Tensor,
-                  num_experts: int):
-    """get start and end.
-
-    same process as:
-    >>> exp_tok_cnt = F.one_hot(flatten_topk_ids, num_classes=E).sum(0)
-    >>> exp_end = exp_tok_cnt.cumsum(0)
-    >>> exp_start = exp_end - exp_tok_cnt
-    """
-    start_end = sorted_idx.new_empty(2, num_experts)
-    exp_start = start_end[0, :]
-    exp_end = start_end[1, :]
-
-    BLOCK = 128
-    kernel_meta = get_kernel_meta(topk_idx)
-    _start_end_kernel[(num_experts, )](
-        topk_idx,
-        sorted_idx,
-        exp_start,
-        exp_end,
-        len_sorted_idx=sorted_idx.numel(),
-        num_experts=num_experts,
-        BLOCK=BLOCK,
-        num_warps=4,
-        num_stages=1,
-        **kernel_meta,
-    )
-
-    return exp_start, exp_end
-
-
-def fused_moe(hidden_states: torch.Tensor,
-              w1: torch.Tensor,
-              w2: torch.Tensor,
-              topk_weights: torch.Tensor,
-              topk_ids: torch.Tensor,
-              topk: int,
-              expert_offset: int = 0,
-              num_experts: int = None,
-              renormalize: bool = False) -> torch.Tensor:
-    """fused moe."""
-    M = hidden_states.size(0)
-    E, N, _ = w1.shape
-    full_exp = False
-    if num_experts is None:
-        num_experts = E
-    elif num_experts == E:
-        full_exp = True
-
-    def __get_sorted_idx(topk_ids: torch.Tensor):
-        flatten_topk_ids = topk_ids.flatten()
-        sorted_idx = flatten_topk_ids.argsort()
-
-        exp_start, exp_end = get_start_end(flatten_topk_ids, sorted_idx,
-                                           num_experts)
-        return sorted_idx, exp_start, exp_end
-
-    if renormalize:
-        topk_weights = topk_weights / topk_weights.sum(dim=-1, keepdim=True)
-    if not topk_weights.is_contiguous():
-        topk_weights = topk_weights.contiguous()
-
-    sorted_idx, exp_start, exp_end = __get_sorted_idx(topk_ids)
-
-    if full_exp:
-        intermediate_cache1 = hidden_states.new_empty((M, topk, N))
-    else:
-        intermediate_cache1 = hidden_states.new_zeros((M, topk, N))
-    # gate and up
-    fused_moe_kernel_launcher(
-        hidden_states,
-        w1,
-        intermediate_cache1,
-        sorted_idx=sorted_idx,
-        exp_start=exp_start,
-        exp_end=exp_end,
-        weights=topk_weights,
-        enable_weights=False,
-        top_k=topk,
-        num_tokens=M,
-        expert_offset=expert_offset,
-        reindex_a=True,
-        reindex_c=False,
-    )
-
-    # activate
-    gate_cache, up_cache = intermediate_cache1.chunk(2, -1)
-    gate_cache = F.silu(gate_cache, inplace=True) * up_cache
-
-    if full_exp:
-        intermediate_cache2 = hidden_states.new_empty((M, topk, w2.shape[1]))
-    else:
-        intermediate_cache2 = hidden_states.new_zeros((M, topk, w2.shape[1]))
-    # down
-    fused_moe_kernel_launcher(
-        gate_cache,
-        w2,
-        intermediate_cache2,
-        sorted_idx=sorted_idx,
-        exp_start=exp_start,
-        exp_end=exp_end,
-        weights=topk_weights,
-        enable_weights=True,
-        top_k=1,
-        num_tokens=M,
-        expert_offset=expert_offset,
-        reindex_a=False,
-        reindex_c=True,
-    )
-
-    ret = intermediate_cache2.sum(dim=1)
-    return ret
-=======
-fused_moe = FunctionDispatcher('fused_moe').make_caller()
->>>>>>> 3b39322d
+fused_moe = FunctionDispatcher('fused_moe').make_caller()