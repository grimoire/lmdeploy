# Copyright (c) OpenMMLab. All rights reserved.
from typing import Literal

import torch
import triton
import triton.language as tl
from torch import Tensor

from .triton_utils import get_kernel_meta, wrap_jit_func


@triton.jit
def _div_up(val, other):
    return (val + other - 1) // other


@triton.jit
def _quant_int8(val):
    val_min = tl.min(val, 1)
    val_max = tl.max(val, 1)
    scales = (val_max - val_min) / 255
    zeros = -val_min / scales
    q_val = (val / scales[:, None] + zeros[:, None] + 0.5).to(tl.uint8)
    return q_val, scales, zeros


@triton.jit
def _quant_int4(val1, val2):
    val1 = val1.to(tl.float32)
    val2 = val2.to(tl.float32)
    val_min = tl.min(tl.minimum(val1, val2), 1)
    val_max = tl.max(tl.maximum(val1, val2), 1)
    scales = (val_max - val_min) / 15
    zeros = -val_min / scales
    q_val1 = (val1 / scales[:, None] + zeros[:, None] + 0.5).to(tl.uint8)
    q_val2 = (val2 / scales[:, None] + zeros[:, None] + 0.5).to(tl.uint8)
    q_val = q_val1 + q_val2 * 16
    return q_val, scales, zeros


@wrap_jit_func(type_hint=dict(
    KStates=Tensor,
    VStates=Tensor,
    KCaches=Tensor,
    VCaches=Tensor,
    QStartLoc=Tensor,
    QSeqLens=Tensor,
    KVSeqLens=Tensor,
    BlockOffsets=Tensor,
    num_heads=torch.int32,
    head_dim=torch.int32,
    stride_kss=int,
    stride_ksh=int,
    stride_ksd=int,
    stride_vss=int,
    stride_vsh=int,
    stride_vsd=int,
    stride_kcn=int,
    stride_kcb=int,
    stride_kch=int,
    stride_kcd=int,
    stride_vcn=int,
    stride_vcb=int,
    stride_vch=int,
    stride_vcd=int,
    stride_boff=int,
    BLOCK=torch.int32,
    BLOCK_D=torch.int32,
    BLOCK_DV=torch.int32,
    BLOCK_H=torch.int32,
))
@triton.jit
def _fill_kv_cache_kernel(
    KStates,
    VStates,
    KCaches,
    VCaches,
    QStartLoc,
    QSeqLens,
    KVSeqLens,
    BlockOffsets,
    num_heads: tl.constexpr,
    head_dim: tl.constexpr,
    head_dim_v: tl.constexpr,
    stride_kss,
    stride_ksh,
    stride_ksd,
    stride_vss,
    stride_vsh,
    stride_vsd,
    stride_kcn: tl.constexpr,
    stride_kcb: tl.constexpr,
    stride_kch: tl.constexpr,
    stride_kcd: tl.constexpr,
    stride_vcn: tl.constexpr,
    stride_vcb: tl.constexpr,
    stride_vch: tl.constexpr,
    stride_vcd: tl.constexpr,
    stride_boff,
    BLOCK: tl.constexpr,
    BLOCK_D: tl.constexpr,
    BLOCK_DV: tl.constexpr,
    BLOCK_H: tl.constexpr,
):
    """fill kv cache kernel."""
    batch_id = tl.program_id(0)
    block_id = tl.program_id(1)

    # initialize
    h_off = tl.arange(0, BLOCK_H)
    d_off = tl.arange(0, BLOCK_D)

    q_startloc = tl.load(QStartLoc + batch_id)
    q_seqlen = tl.load(QSeqLens + batch_id)
    kv_seqlen = tl.load(KVSeqLens + batch_id)
    history_seqlen = kv_seqlen - q_seqlen

    block0_first_tokenloc = history_seqlen % BLOCK

    state_token_offset = tl.maximum(block_id * BLOCK - block0_first_tokenloc,
                                    0)
    kv_block_id = _div_up(history_seqlen + 1, BLOCK) - 1 + block_id
    kv_block_id = min(kv_block_id, stride_boff - 1)
    block_off = tl.load(BlockOffsets + batch_id * stride_boff + kv_block_id)

    cur_startloc = q_startloc + state_token_offset
    ks_ptr = KStates + cur_startloc * stride_kss
    vs_ptr = VStates + cur_startloc * stride_vss

    kc_ptr = KCaches + block_off * stride_kcn
    vc_ptr = VCaches + block_off * stride_vcn

    c_first_tokenloc = block0_first_tokenloc
    if block_id != 0:
        c_first_tokenloc *= 0
    c_last_tokenloc = tl.minimum(
        BLOCK, q_seqlen + block0_first_tokenloc - block_id * BLOCK)

    for bidx in range(c_first_tokenloc, c_last_tokenloc):
        sidx = bidx - c_first_tokenloc
        mask = (h_off[:, None] < num_heads) & (d_off[None, :] < head_dim)
        k = tl.load(ks_ptr + sidx * stride_kss + h_off[:, None] * stride_ksh +
                    d_off[None, :] * stride_ksd,
                    mask=mask)
        tl.store(kc_ptr + bidx * stride_kcb + h_off[:, None] * stride_kch +
                 d_off[None, :] * stride_kcd,
                 k,
                 mask=mask)

        if BLOCK_DV > 0:
            dv_off = tl.arange(0, BLOCK_DV)
            maskv = (h_off[:, None] < num_heads) & (dv_off[None, :] <
                                                    head_dim_v)
            v = tl.load(vs_ptr + sidx * stride_vss +
                        h_off[:, None] * stride_vsh +
                        dv_off[None, :] * stride_vsd,
                        mask=maskv)
            tl.store(vc_ptr + bidx * stride_vcb + h_off[:, None] * stride_vch +
                     dv_off[None, :] * stride_vcd,
                     v,
                     mask=maskv)


<<<<<<< HEAD
=======
@wrap_jit_func(type_hint=dict(
    KStates=Tensor,
    VStates=Tensor,
    KCaches=Tensor,
    VCaches=Tensor,
    KScalesZeros=Tensor,
    VScalesZeros=Tensor,
    QStartLoc=Tensor,
    QSeqLens=Tensor,
    KVSeqLens=Tensor,
    BlockOffsets=Tensor,
    num_heads=torch.int32,
    head_dim=torch.int32,
    stride_kss=int,
    stride_ksh=int,
    stride_ksd=int,
    stride_vss=int,
    stride_vsh=int,
    stride_vsd=int,
    stride_kcn=int,
    stride_kcb=int,
    stride_kch=int,
    stride_kcd=int,
    stride_vcn=int,
    stride_vcb=int,
    stride_vch=int,
    stride_vcd=int,
    stride_kszn=int,
    stride_kszb=int,
    stride_kszh=int,
    stride_kszd=int,
    stride_vszn=int,
    stride_vszb=int,
    stride_vszh=int,
    stride_vszd=int,
    stride_boff=int,
    BLOCK=torch.int32,
    BLOCK_D=torch.int32,
    BLOCK_DV=torch.int32,
    BLOCK_H=torch.int32,
))
@triton.jit
def _fill_kv_cache_quant_kernel(
    KStates,
    VStates,
    KCaches,
    VCaches,
    KScalesZeros,
    VScalesZeros,
    QStartLoc,
    QSeqLens,
    KVSeqLens,
    BlockOffsets,
    num_heads: tl.constexpr,
    head_dim: tl.constexpr,
    head_dim_v: tl.constexpr,
    stride_kss,
    stride_ksh,
    stride_ksd,
    stride_vss,
    stride_vsh,
    stride_vsd,
    stride_kcn: tl.constexpr,
    stride_kcb: tl.constexpr,
    stride_kch: tl.constexpr,
    stride_kcd: tl.constexpr,
    stride_vcn: tl.constexpr,
    stride_vcb: tl.constexpr,
    stride_vch: tl.constexpr,
    stride_vcd: tl.constexpr,
    stride_kszn: tl.constexpr,
    stride_kszb: tl.constexpr,
    stride_kszh: tl.constexpr,
    stride_kszd: tl.constexpr,
    stride_vszn: tl.constexpr,
    stride_vszb: tl.constexpr,
    stride_vszh: tl.constexpr,
    stride_vszd: tl.constexpr,
    quant_policy: tl.constexpr,
    stride_boff,
    BLOCK: tl.constexpr,
    BLOCK_D: tl.constexpr,
    BLOCK_DV: tl.constexpr,
    BLOCK_H: tl.constexpr,
):
    """fill kv cache kernel with int4 and int8 quant fuzed.

    Args:
        stride_xss: stride of sequence length dim of key or value states
        stride_xsh: stride of head_num dim of key or value states
        stride_xsh: stride of head_size dim of key or value states
        stride_xn: stride of page num dim
        stride_xb: stride of block size dim
        stride_xh: stride of head_num dim
        stride_xd: stride of head_size dim
    """
    batch_id = tl.program_id(0)
    block_id = tl.program_id(1)
    d_off = tl.arange(0, BLOCK_D)

    # initialize
    h_off = tl.arange(0, BLOCK_H)
    szd_off = tl.arange(0, 2)

    q_startloc = tl.load(QStartLoc + batch_id)
    q_seqlen = tl.load(QSeqLens + batch_id)
    kv_seqlen = tl.load(KVSeqLens + batch_id)
    history_seqlen = kv_seqlen - q_seqlen

    block0_first_tokenloc = history_seqlen % BLOCK

    state_token_offset = tl.maximum(block_id * BLOCK - block0_first_tokenloc,
                                    0)
    kv_block_id = _div_up(history_seqlen + 1, BLOCK) - 1 + block_id
    kv_block_id = min(kv_block_id, stride_boff - 1)
    block_off = tl.load(BlockOffsets + batch_id * stride_boff + kv_block_id)

    cur_startloc = q_startloc + state_token_offset
    ks_ptr = KStates + cur_startloc * stride_kss
    vs_ptr = VStates + cur_startloc * stride_vss

    kc_ptr = KCaches + block_off * stride_kcn
    vc_ptr = VCaches + block_off * stride_vcn

    ksz_ptr = KScalesZeros + block_off * stride_kszn
    vsz_ptr = VScalesZeros + block_off * stride_vszn

    c_first_tokenloc = block0_first_tokenloc
    if block_id != 0:
        c_first_tokenloc *= 0
    c_last_tokenloc = tl.minimum(
        BLOCK, q_seqlen + block0_first_tokenloc - block_id * BLOCK)

    for bidx in range(c_first_tokenloc, c_last_tokenloc):
        sidx = bidx - c_first_tokenloc
        mask = (h_off[:, None] < num_heads) & (d_off[None, :] < head_dim)
        if quant_policy == 4:
            k1 = tl.load(ks_ptr + sidx * stride_kss +
                         h_off[:, None] * stride_ksh +
                         d_off[None, :] * stride_ksd,
                         mask=mask)
            k2 = tl.load(ks_ptr + sidx * stride_kss +
                         h_off[:, None] * stride_ksh +
                         d_off[None, :] * stride_ksd + head_dim * stride_ksd,
                         mask=mask)
            q_k, k_scales, k_zeros = _quant_int4(k1, k2)
        else:
            k = tl.load(ks_ptr + sidx * stride_kss +
                        h_off[:, None] * stride_ksh +
                        d_off[None, :] * stride_ksd,
                        mask=mask)
            q_k, k_scales, k_zeros = _quant_int8(k)
        tl.store(kc_ptr + bidx * stride_kcb + h_off[:, None] * stride_kch +
                 d_off[None, :] * stride_kcd,
                 q_k,
                 mask=mask)
        tl.store(ksz_ptr + bidx * stride_kszb + h_off[:, None] * stride_kszh +
                 szd_off[None, :] * stride_kszd,
                 k_scales[:, None],
                 mask=(h_off[:, None] < num_heads) & (szd_off[None, :] < 1))
        tl.store(ksz_ptr + bidx * stride_kszb + h_off[:, None] * stride_kszh +
                 szd_off[None, :] * stride_kszd,
                 k_zeros[:, None],
                 mask=(h_off[:, None] < num_heads) & (szd_off[None, :] == 1))

        if BLOCK_DV > 0:
            if quant_policy == 4:
                dv_off = tl.arange(0, BLOCK_DV //
                                   2)  # int4 pack, half the head_dim
                maskv = (h_off[:, None] < num_heads) & (dv_off[None, :] <
                                                        head_dim_v // 2)
                v1 = tl.load(vs_ptr + sidx * stride_vss +
                             h_off[:, None] * stride_vsh +
                             dv_off[None, :] * stride_vsd,
                             mask=maskv)
                v2 = tl.load(vs_ptr + sidx * stride_vss +
                             h_off[:, None] * stride_vsh +
                             dv_off[None, :] * stride_vsd +
                             head_dim_v // 2 * stride_vsd,
                             mask=maskv)
                q_v, v_scales, v_zeros = _quant_int4(v1, v2)
            else:
                dv_off = tl.arange(0, BLOCK_DV)
                maskv = (h_off[:, None] < num_heads) & (dv_off[None, :] <
                                                        head_dim_v)
                v = tl.load(vs_ptr + sidx * stride_vss +
                            h_off[:, None] * stride_vsh +
                            dv_off[None, :] * stride_vsd,
                            mask=maskv)
                q_v, v_scales, v_zeros = _quant_int8(v)
            tl.store(vc_ptr + bidx * stride_vcb + h_off[:, None] * stride_vch +
                     dv_off[None, :] * stride_vcd,
                     q_v,
                     mask=maskv)
            tl.store(
                vsz_ptr + bidx * stride_vszb + h_off[:, None] * stride_vszh +
                szd_off[None, :] * stride_vszd,
                v_scales[:, None],
                mask=(h_off[:, None] < num_heads) & (szd_off[None, :] < 1))
            tl.store(
                vsz_ptr + bidx * stride_vszb + h_off[:, None] * stride_vszh +
                szd_off[None, :] * stride_vszd,
                v_zeros[:, None],
                mask=(h_off[:, None] < num_heads) & (szd_off[None, :] == 1))


>>>>>>> ba3701b5
def fill_kv_cache(k_states: Tensor,
                  v_states: Tensor,
                  k_caches: Tensor,
                  v_caches: Tensor,
                  q_start_loc: Tensor,
                  q_seq_length: Tensor,
                  kv_seq_length: Tensor,
                  max_q_seq_length: int,
                  block_offsets: Tensor,
<<<<<<< HEAD
                  kv_layout: str = 'bshd'):
=======
                  k_scales_zeros: Tensor = None,
                  v_scales_zeros: Tensor = None,
                  quant_policy: Literal[0, 4, 8] = 0):
>>>>>>> ba3701b5
    """fill key/value state to cache for paged attention."""
    if kv_layout == 'bshd':
        b_dim, s_dim, h_dim, d_dim = (0, 1, 2, 3)
    elif kv_layout == 'bhsd':
        b_dim, s_dim, h_dim, d_dim = (0, 2, 1, 3)
    else:
        raise RuntimeError('Unsupported layout.')

    block_offsets = block_offsets.contiguous()
    batch_size = block_offsets.size(0)
    block_size = k_caches.size(s_dim)
    num_heads = k_caches.size(h_dim)
    head_dim = k_caches.size(d_dim)
    head_dim_v = v_states.size(-1)
    max_num_blocks = triton.cdiv(max_q_seq_length, block_size) + 1

    BLOCK = block_size
    BLOCK_H = triton.next_power_of_2(num_heads)
    BLOCK_D = triton.next_power_of_2(head_dim)
    BLOCK_DV = triton.next_power_of_2(head_dim_v)
    grid = [batch_size, max_num_blocks]
    kernel_meta = get_kernel_meta(k_states)
<<<<<<< HEAD
    _fill_kv_cache_kernel[grid](
        k_states,
        v_states,
        k_caches,
        v_caches,
        q_start_loc,
        q_seq_length,
        kv_seq_length,
        block_offsets,
        num_heads=num_heads,
        head_dim=head_dim,
        head_dim_v=head_dim_v,
        stride_kss=k_states.stride(-3),
        stride_ksh=k_states.stride(-2),
        stride_ksd=k_states.stride(-1),
        stride_vss=v_states.stride(-3),
        stride_vsh=v_states.stride(-2),
        stride_vsd=v_states.stride(-1),
        stride_kcn=k_caches.stride(b_dim),
        stride_kcb=k_caches.stride(s_dim),
        stride_kch=k_caches.stride(h_dim),
        stride_kcd=k_caches.stride(d_dim),
        stride_vcn=v_caches.stride(b_dim),
        stride_vcb=v_caches.stride(s_dim),
        stride_vch=v_caches.stride(h_dim),
        stride_vcd=v_caches.stride(d_dim),
        stride_boff=block_offsets.stride(0),
        BLOCK=BLOCK,
        BLOCK_D=BLOCK_D,
        BLOCK_DV=BLOCK_DV,
        BLOCK_H=BLOCK_H,
        num_warps=4,
        num_stages=3,
        **kernel_meta,
    )
=======
    if quant_policy == 0:
        _fill_kv_cache_kernel[grid](
            k_states,
            v_states,
            k_caches,
            v_caches,
            q_start_loc,
            q_seq_length,
            kv_seq_length,
            block_offsets,
            num_heads=num_heads,
            head_dim=head_dim,
            head_dim_v=head_dim_v,
            stride_kss=k_states.stride(-3),
            stride_ksh=k_states.stride(-2),
            stride_ksd=k_states.stride(-1),
            stride_vss=v_states.stride(-3),
            stride_vsh=v_states.stride(-2),
            stride_vsd=v_states.stride(-1),
            stride_kcn=k_caches.stride(0),
            stride_kcb=k_caches.stride(1),
            stride_kch=k_caches.stride(2),
            stride_kcd=k_caches.stride(3),
            stride_vcn=v_caches.stride(0),
            stride_vcb=v_caches.stride(1),
            stride_vch=v_caches.stride(2),
            stride_vcd=v_caches.stride(3),
            stride_boff=block_offsets.stride(0),
            BLOCK=BLOCK,
            BLOCK_D=BLOCK_D,
            BLOCK_DV=BLOCK_DV,
            BLOCK_H=BLOCK_H,
            num_warps=4,
            num_stages=3,
            **kernel_meta,
        )
    else:
        _fill_kv_cache_quant_kernel[grid](
            k_states,
            v_states,
            k_caches,
            v_caches,
            k_scales_zeros,
            v_scales_zeros,
            q_start_loc,
            q_seq_length,
            kv_seq_length,
            block_offsets,
            num_heads=num_heads,
            head_dim=head_dim,
            head_dim_v=head_dim_v,
            stride_kss=k_states.stride(-3),
            stride_ksh=k_states.stride(-2),
            stride_ksd=k_states.stride(-1),
            stride_vss=v_states.stride(-3),
            stride_vsh=v_states.stride(-2),
            stride_vsd=v_states.stride(-1),
            stride_kcn=k_caches.stride(0),
            stride_kcb=k_caches.stride(1),
            stride_kch=k_caches.stride(2),
            stride_kcd=k_caches.stride(3),
            stride_vcn=v_caches.stride(0),
            stride_vcb=v_caches.stride(1),
            stride_vch=v_caches.stride(2),
            stride_vcd=v_caches.stride(3),
            stride_kszn=k_scales_zeros.stride(0),
            stride_kszb=k_scales_zeros.stride(1),
            stride_kszh=k_scales_zeros.stride(2),
            stride_kszd=k_scales_zeros.stride(3),
            stride_vszn=v_scales_zeros.stride(0),
            stride_vszb=v_scales_zeros.stride(1),
            stride_vszh=v_scales_zeros.stride(2),
            stride_vszd=v_scales_zeros.stride(3),
            quant_policy=quant_policy,
            stride_boff=block_offsets.stride(0),
            BLOCK=BLOCK,
            BLOCK_D=BLOCK_D,
            BLOCK_DV=BLOCK_DV,
            BLOCK_H=BLOCK_H,
            num_warps=4,
            num_stages=3,
            **kernel_meta,
        )
>>>>>>> ba3701b5
<|MERGE_RESOLUTION|>--- conflicted
+++ resolved
@@ -161,8 +161,6 @@
                      mask=maskv)
 
 
-<<<<<<< HEAD
-=======
 @wrap_jit_func(type_hint=dict(
     KStates=Tensor,
     VStates=Tensor,
@@ -369,7 +367,6 @@
                 mask=(h_off[:, None] < num_heads) & (szd_off[None, :] == 1))
 
 
->>>>>>> ba3701b5
 def fill_kv_cache(k_states: Tensor,
                   v_states: Tensor,
                   k_caches: Tensor,
@@ -379,13 +376,10 @@
                   kv_seq_length: Tensor,
                   max_q_seq_length: int,
                   block_offsets: Tensor,
-<<<<<<< HEAD
-                  kv_layout: str = 'bshd'):
-=======
                   k_scales_zeros: Tensor = None,
                   v_scales_zeros: Tensor = None,
-                  quant_policy: Literal[0, 4, 8] = 0):
->>>>>>> ba3701b5
+                  quant_policy: Literal[0, 4, 8] = 0,
+                  kv_layout: str = 'bshd'):
     """fill key/value state to cache for paged attention."""
     if kv_layout == 'bshd':
         b_dim, s_dim, h_dim, d_dim = (0, 1, 2, 3)
@@ -408,43 +402,6 @@
     BLOCK_DV = triton.next_power_of_2(head_dim_v)
     grid = [batch_size, max_num_blocks]
     kernel_meta = get_kernel_meta(k_states)
-<<<<<<< HEAD
-    _fill_kv_cache_kernel[grid](
-        k_states,
-        v_states,
-        k_caches,
-        v_caches,
-        q_start_loc,
-        q_seq_length,
-        kv_seq_length,
-        block_offsets,
-        num_heads=num_heads,
-        head_dim=head_dim,
-        head_dim_v=head_dim_v,
-        stride_kss=k_states.stride(-3),
-        stride_ksh=k_states.stride(-2),
-        stride_ksd=k_states.stride(-1),
-        stride_vss=v_states.stride(-3),
-        stride_vsh=v_states.stride(-2),
-        stride_vsd=v_states.stride(-1),
-        stride_kcn=k_caches.stride(b_dim),
-        stride_kcb=k_caches.stride(s_dim),
-        stride_kch=k_caches.stride(h_dim),
-        stride_kcd=k_caches.stride(d_dim),
-        stride_vcn=v_caches.stride(b_dim),
-        stride_vcb=v_caches.stride(s_dim),
-        stride_vch=v_caches.stride(h_dim),
-        stride_vcd=v_caches.stride(d_dim),
-        stride_boff=block_offsets.stride(0),
-        BLOCK=BLOCK,
-        BLOCK_D=BLOCK_D,
-        BLOCK_DV=BLOCK_DV,
-        BLOCK_H=BLOCK_H,
-        num_warps=4,
-        num_stages=3,
-        **kernel_meta,
-    )
-=======
     if quant_policy == 0:
         _fill_kv_cache_kernel[grid](
             k_states,
@@ -464,14 +421,14 @@
             stride_vss=v_states.stride(-3),
             stride_vsh=v_states.stride(-2),
             stride_vsd=v_states.stride(-1),
-            stride_kcn=k_caches.stride(0),
-            stride_kcb=k_caches.stride(1),
-            stride_kch=k_caches.stride(2),
-            stride_kcd=k_caches.stride(3),
-            stride_vcn=v_caches.stride(0),
-            stride_vcb=v_caches.stride(1),
-            stride_vch=v_caches.stride(2),
-            stride_vcd=v_caches.stride(3),
+            stride_kcn=k_caches.stride(b_dim),
+            stride_kcb=k_caches.stride(s_dim),
+            stride_kch=k_caches.stride(h_dim),
+            stride_kcd=k_caches.stride(d_dim),
+            stride_vcn=v_caches.stride(b_dim),
+            stride_vcb=v_caches.stride(s_dim),
+            stride_vch=v_caches.stride(h_dim),
+            stride_vcd=v_caches.stride(d_dim),
             stride_boff=block_offsets.stride(0),
             BLOCK=BLOCK,
             BLOCK_D=BLOCK_D,
@@ -502,22 +459,22 @@
             stride_vss=v_states.stride(-3),
             stride_vsh=v_states.stride(-2),
             stride_vsd=v_states.stride(-1),
-            stride_kcn=k_caches.stride(0),
-            stride_kcb=k_caches.stride(1),
-            stride_kch=k_caches.stride(2),
-            stride_kcd=k_caches.stride(3),
-            stride_vcn=v_caches.stride(0),
-            stride_vcb=v_caches.stride(1),
-            stride_vch=v_caches.stride(2),
-            stride_vcd=v_caches.stride(3),
-            stride_kszn=k_scales_zeros.stride(0),
-            stride_kszb=k_scales_zeros.stride(1),
-            stride_kszh=k_scales_zeros.stride(2),
-            stride_kszd=k_scales_zeros.stride(3),
-            stride_vszn=v_scales_zeros.stride(0),
-            stride_vszb=v_scales_zeros.stride(1),
-            stride_vszh=v_scales_zeros.stride(2),
-            stride_vszd=v_scales_zeros.stride(3),
+            stride_kcn=k_caches.stride(b_dim),
+            stride_kcb=k_caches.stride(s_dim),
+            stride_kch=k_caches.stride(h_dim),
+            stride_kcd=k_caches.stride(d_dim),
+            stride_vcn=v_caches.stride(b_dim),
+            stride_vcb=v_caches.stride(s_dim),
+            stride_vch=v_caches.stride(h_dim),
+            stride_vcd=v_caches.stride(d_dim),
+            stride_kszn=k_scales_zeros.stride(b_dim),
+            stride_kszb=k_scales_zeros.stride(s_dim),
+            stride_kszh=k_scales_zeros.stride(h_dim),
+            stride_kszd=k_scales_zeros.stride(d_dim),
+            stride_vszn=v_scales_zeros.stride(b_dim),
+            stride_vszb=v_scales_zeros.stride(s_dim),
+            stride_vszh=v_scales_zeros.stride(h_dim),
+            stride_vszd=v_scales_zeros.stride(d_dim),
             quant_policy=quant_policy,
             stride_boff=block_offsets.stride(0),
             BLOCK=BLOCK,
@@ -527,5 +484,4 @@
             num_warps=4,
             num_stages=3,
             **kernel_meta,
-        )
->>>>>>> ba3701b5
+        )