--- conflicted
+++ resolved
@@ -27,22 +27,12 @@
     dist_config: DistConfig = None
 
     @classmethod
-<<<<<<< HEAD
-    def build(cls, rank: int = 0, dist_config: DistConfig = None):
+    @classmethod
+    def build(cls, rank: int = 0, dist_config: DistConfig = None, ccl_backend: str = 'nccl'):
         """build dist context."""
         from datetime import timedelta
-        gpu_backend = 'nccl'
+        timeout = timedelta(days=35600)
         cpu_backend = 'gloo'
-=======
-    def get_world_size(cls, tp: int, dp: int):
-        return tp * dp
-
-    @classmethod
-    def build(cls, rank: int = 0, tp: int = 1, dp: int = 1, ccl_backend: str = 'nccl'):
-        """build dist context."""
-        from datetime import timedelta
->>>>>>> f87b1ed4
-        timeout = timedelta(days=35600)
 
         if dist_config is None:
             dist_config = DistConfig()
@@ -66,30 +56,18 @@
         tp_cpu_group = None
         tp_group_id = dp_rank // tp
         if tp > 1:
-<<<<<<< HEAD
             # all tp groups should be created in all procs
             ranks = range(world_size)
             tp_gpu_groups = []
             tp_cpu_groups = []
             for start in range(0, world_size, tp):
                 tp_ranks = ranks[start:start + tp]
-                group = dist.new_group(ranks=tp_ranks, timeout=timeout, backend=gpu_backend)
+                group = dist.new_group(ranks=tp_ranks, timeout=timeout, backend=ccl_backend)
                 tp_gpu_groups.append(group)
                 cpu_group = dist.new_group(ranks=tp_ranks, timeout=timeout, backend=cpu_backend)
                 tp_cpu_groups.append(cpu_group)
             tp_gpu_group = tp_gpu_groups[tp_group_id]
             tp_cpu_group = tp_cpu_groups[tp_group_id]
-=======
-            tp_rank0 = rank // tp
-            tp_ranks = list(range(tp_rank0, tp_rank0 + tp))
-            tp_gpu_group = dist.new_group(ranks=tp_ranks, timeout=timeout, backend=ccl_backend)
-
-        # dp
-        dp_gpu_group = None
-        if dp > 1 and rank % tp == 0:
-            dp_ranks = list(range(0, world_size, tp))
-            dp_gpu_group = dist.new_group(ranks=dp_ranks, timeout=timeout, backend=ccl_backend)
->>>>>>> f87b1ed4
 
         context = DistContext(
             rank=rank,
