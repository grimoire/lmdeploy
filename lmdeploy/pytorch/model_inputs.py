# Copyright (c) OpenMMLab. All rights reserved.
from contextlib import contextmanager
from dataclasses import dataclass, field, fields
from typing import Any, Dict, List

import torch

from lmdeploy.pytorch.backends import get_backend


@dataclass
class MRopeModelInputs:
    """Multimodal rotary position inputs."""
    position_ids: List[torch.LongTensor] = None
    deltas: List[torch.LongTensor] = None

    def get_inputs(self, history_lengths: torch.Tensor,
                   seq_lengths: torch.Tensor):
        mrope_position_ids = []
        for (his_len, seq_len, pos_ids,
             delta) in zip(history_lengths, seq_lengths, self.position_ids,
                           self.deltas):
            assert pos_ids.dim() == 2, 'invalid mrope_position_ids'
            if his_len + seq_len <= pos_ids.shape[1]:
                mrope_position_ids.append(pos_ids[:,
                                                  his_len:his_len + seq_len])
            else:
                mrope_position_ids.append(
                    torch.tensor([his_len], device=delta.device).expand(3, -1)
                    + delta)

        mrope_position_ids = torch.cat(mrope_position_ids, dim=-1)
        return mrope_position_ids

    def to_device(self, device: str):
        """to device."""
        out_dict = dict()
        for f in fields(self):
            k = f.name
            v = getattr(self, k)
            if isinstance(v, torch.Tensor):
                v = v.to(device)
            elif isinstance(v, list):
                v = [x.to(device) for x in v]
            out_dict[k] = v

        return MRopeModelInputs(**out_dict)


@dataclass
class VisionModelInputs:
    """Vision model inputs."""
    history_lengths: torch.LongTensor = None
    history_image_nums: torch.LongTensor = None
    history_image_token_lengths: torch.LongTensor = None
    input_embeddings: List[List[torch.Tensor]] = None
    input_embedding_ranges: List[torch.LongTensor] = None
    input_embedding_indexing: torch.BoolTensor = None

    def to_device(self, device: str):
        """to device."""
        out_dict = dict()
        for f in fields(self):
            k = f.name
            v = getattr(self, k)
            if isinstance(v, torch.Tensor):
                v = v.to(device)
            elif k == 'input_embedding_ranges' and v is not None:
                v = [e.to(device) for e in v]
            elif k == 'input_embeddings' and v is not None:
                v = [[e.to(device) for e in li] for li in v]
            out_dict[k] = v

        return VisionModelInputs(**out_dict)

    def get_inputs(self, history_lengths: torch.Tensor,
                   seq_lengths: torch.Tensor):
        """get vision embedding inputs."""
        input_embeddings = None
        input_embedding_indexing = None
        if self.input_embeddings is not None and len(
                self.input_embeddings) > 0:
            input_embedding_li = []
            for (his_len, seq_len, embeddings,
                 emb_ranges) in zip(history_lengths, seq_lengths,
                                    self.input_embeddings,
                                    self.input_embedding_ranges):
                for emb, (emb_start, emb_end) in zip(embeddings, emb_ranges):
                    start = max(emb_start, his_len) - emb_start
                    end = min(emb_end, his_len + seq_len) - emb_start
                    if 0 <= start < end:
                        input_embedding_li.append(emb[start:end])
            # has embeddings
            if len(input_embedding_li) > 0:
                input_embeddings = torch.cat(input_embedding_li, dim=0)
                device = input_embeddings.device
                starts = history_lengths - self.history_lengths
                ends = starts + seq_lengths
                input_embedding_indexing = torch.cat([
                    indexing[s:e] for indexing, s, e in zip(
                        self.input_embedding_indexing, starts, ends)
                ],
                                                     dim=0)
                index_ranges = torch.arange(input_embedding_indexing.numel(),
                                            device=device)
                input_embedding_indexing = index_ranges[
                    input_embedding_indexing]
        return input_embeddings, input_embedding_indexing


@dataclass
class ModelInputs:
    """Input of the model."""
    input_ids: torch.LongTensor
    seq_length: torch.LongTensor
    history_lengths: torch.LongTensor
    block_offsets: torch.LongTensor
    is_decoding: bool
    num_ignored_history: torch.LongTensor
    local_adapter_ids: torch.LongTensor = None
    vision_inputs: VisionModelInputs = None
    mrope_inputs: MRopeModelInputs = None

    def update(self, input_ids: torch.LongTensor):
        """update input ids."""
        assert self.is_decoding
        self.history_lengths = self.history_lengths + 1
        if input_ids.dim() == 1:
            input_ids = input_ids[None, :]
        self.input_ids = input_ids
        return self

    def split(self, split_size: int, block_size: int):
        """split inputs."""
        assert len(
            self.seq_length) == 1, ('Can not perform split on batched input.')
        assert split_size % block_size == 0, (
            'split_size should be multi of block_size.')

        input_ids = self.input_ids
        if input_ids.numel() < split_size:
            return self

        num_blocks = split_size // block_size
        overlap = (self.history_lengths[0] % block_size != 0)
        max_seq_len = self.seq_length[0].item()
        ret = []
        block_start = 0
        for i in range(0, max_seq_len, split_size):
            start = i
            end = min(max_seq_len, i + split_size)
            block_end = block_start + num_blocks
            if overlap:
                block_end += 1

            block_offsets = self.block_offsets
            inp = ModelInputs(
                input_ids=self.input_ids[:, start:end],
                seq_length=input_ids.new_tensor([end - start]),
                block_offsets=block_offsets,
                history_lengths=self.history_lengths + start,
                is_decoding=self.is_decoding,
                num_ignored_history=self.num_ignored_history,
                local_adapter_ids=self.local_adapter_ids,
                vision_inputs=self.vision_inputs,
                mrope_inputs=self.mrope_inputs,
            )
            ret.append(inp)
            block_start += num_blocks

        return ret

    def to_device(self, device: str):
        """to device."""
        out_dict = dict()
        for f in fields(self):
            k = f.name
            v = getattr(self, k)
            if isinstance(v, torch.Tensor):
                v = v.to(device)
            elif isinstance(v, VisionModelInputs):
                v = v.to_device(device)
<<<<<<< HEAD
=======
            elif isinstance(v, AdapterInfo):
                v = v.to_device(device)
            elif isinstance(v, MRopeModelInputs):
                v = v.to_device(device)
>>>>>>> 254d90aa
            out_dict[k] = v

        return ModelInputs(**out_dict)


@dataclass
class StepContext:
    """context of Model.

    patched model might need extra information to perform inference. This
    dataclass provide these infos and tools.
    """
    input_ids: torch.LongTensor
    block_offsets: torch.LongTensor
    position_ids: torch.LongTensor
    attention_mask: torch.LongTensor
    q_seqlens: torch.LongTensor
    kv_seqlens: torch.LongTensor
    q_start_loc: torch.LongTensor
    kv_caches: List
    is_decoding: bool
    world_size: int = 1
    local_adapter_ids: torch.LongTensor = None
    input_embeddings: torch.Tensor = None
    input_embedding_indexing: torch.Tensor = None
    vision_inputs: VisionModelInputs = None
    mrope_position_ids: torch.Tensor = None
    attn_metadata: Any = None

    _outputs: Dict = field(default_factory=dict)

    @classmethod
    def new(
        cls,
        inputs: ModelInputs,
        world_size: int = 1,
        kv_caches: List = None,
    ):
        """build step context.

        Args:
            inputs (ModelInputs): packaged model inputs.
            world_size (int): The distribution world size.
            device (str): The device of the tensors.
        """
        q_seqlens = inputs.seq_length
        history_seqlens = inputs.history_lengths
        device = q_seqlens.device

        # for vlm
        input_embeddings, input_embedding_indexing = None, None
        if (inputs.vision_inputs is not None
                and inputs.vision_inputs.input_embeddings is not None):
            input_embeddings, input_embedding_indexing = \
                inputs.vision_inputs.get_inputs(history_seqlens, q_seqlens)
        # for mrope
        mrope_position_ids = None
        if inputs.mrope_inputs is not None:
            mrope_position_ids = inputs.mrope_inputs.get_inputs(
                history_seqlens, q_seqlens)

        # kv_seqlens
        if inputs.is_decoding:
            attention_mask = torch.ones_like(q_seqlens)[:, None]
            position_ids = history_seqlens.unsqueeze(-1)
        else:
            max_q_seqlen = q_seqlens.max().item()
            mask_range = torch.arange(max_q_seqlen, device=device)[None, :]
            attention_mask = (mask_range < q_seqlens[:, None]).long()
            position_ids = attention_mask.long().cumsum(-1) - 1
            position_ids += history_seqlens.unsqueeze(-1)
        q_start_loc = q_seqlens.cumsum(0) - q_seqlens

        # position ids 1d
        position_ids = cls.get_position_ids_1d(position_ids, q_seqlens)[None]
        # seq_len + history_length
        kv_seqlens = q_seqlens + history_seqlens
        kv_seqlens -= inputs.num_ignored_history

        ret = StepContext(
            input_ids=inputs.input_ids,
            block_offsets=inputs.block_offsets,
            position_ids=position_ids,
            input_embeddings=input_embeddings,
            input_embedding_indexing=input_embedding_indexing,
            attention_mask=attention_mask,
            q_seqlens=q_seqlens,
            kv_seqlens=kv_seqlens,
            q_start_loc=q_start_loc,
            kv_caches=kv_caches,
            is_decoding=inputs.is_decoding,
            world_size=world_size,
            local_adapter_ids=inputs.local_adapter_ids,
            vision_inputs=inputs.vision_inputs,
            mrope_position_ids=mrope_position_ids,
        )

        ret = get_backend().update_step_context(ret)
        return ret

    @classmethod
    def get_position_ids_1d(cls, position_ids: torch.LongTensor,
                            seq_length: torch.LongTensor):
        """get 1d position_ids."""
        if position_ids.size(0) == 1 or position_ids.size(1) == 1:
            position_ids_1d = position_ids.flatten()
        else:
            device = position_ids.device
            position_ids_1d = [
                ids[:l] for ids, l in zip(position_ids.cpu(), seq_length.cpu())
            ]
            position_ids_1d = torch.cat(position_ids_1d).to(device)
        return position_ids_1d


class StepContextManager:

    def __init__(self):
        self._current_ctx = None

    @staticmethod
    def build_context(
        inputs: ModelInputs,
        world_size: int = 1,
        kv_caches: List = None,
    ):
        """build context."""
        return StepContext.new(
            inputs,
            world_size,
            kv_caches,
        )

    @contextmanager
    def context(self, ctx: StepContext):
        """context context."""
        self._current_ctx = ctx
        yield ctx
        self._current_ctx = None

    def current_context(self):
        """get current_context."""
        return self._current_ctx<|MERGE_RESOLUTION|>--- conflicted
+++ resolved
@@ -180,13 +180,8 @@
                 v = v.to(device)
             elif isinstance(v, VisionModelInputs):
                 v = v.to_device(device)
-<<<<<<< HEAD
-=======
-            elif isinstance(v, AdapterInfo):
-                v = v.to_device(device)
             elif isinstance(v, MRopeModelInputs):
                 v = v.to_device(device)
->>>>>>> 254d90aa
             out_dict[k] = v
 
         return ModelInputs(**out_dict)
