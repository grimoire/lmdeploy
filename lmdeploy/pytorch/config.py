# Copyright (c) OpenMMLab. All rights reserved.
from dataclasses import dataclass, field
from typing import Any

import torch


def _get_torch_dtype(config: Any, default: str = 'float16'):
    """Get the torch dtype from the model config.

    Args:
        config: Config of the hf model.
        default (str): default device type.
    """
    torch_dtype = getattr(config, 'torch_dtype', default)
    # torch_dtype in config could be none
    torch_dtype = torch_dtype or default
    return eval(f'torch.{torch_dtype}')


@dataclass
class SchedulerConfig:
    """Config of scheduler."""

    max_batches: int
    max_session_len: int
    max_request_output_len: int = 512
    eviction_type: str = 'recompute'
    prefill_interval: int = 16
    max_active_adapters: int = 64
    max_prefill_token_num: int = 8192


@dataclass
class CacheConfig:
    """Config of key value cache."""

    block_size: int
    num_cpu_blocks: int
    num_gpu_blocks: int
    window_size: int = -1
    cache_max_entry_count: float = 0.8


@dataclass
class ModelConfig:
    """Config of model."""

    hidden_size: int
    num_layers: int
    num_attention_heads: int
    num_key_value_heads: int
    bos_token_id: int
    eos_token_id: int
    head_dim: int
    sliding_window: int = -1
    dtype: torch.dtype = torch.float16
    multi_query_attention: bool = False
    json_config: dict = field(default_factory=dict)
    hf_config: Any = None

    def get_head_size(self):
        """get head size."""
        return self.head_dim

    @classmethod
    def from_pretrained(cls,
                        pretrained_model_name_or_path: str,
                        trust_remote_code: bool = True):
        """build ModelConfig from model path or name."""
        from transformers import AutoConfig
        hf_config = AutoConfig.from_pretrained(
            pretrained_model_name_or_path, trust_remote_code=trust_remote_code)
        return cls.from_hf_config(hf_config, pretrained_model_name_or_path)

    @classmethod
    def from_hf_config(cls, hf_config: Any, model_path: str = None):
        """from huggingface config."""
        if model_path is None:
            model_path = ''

        def __build_falcon():
            """build falcon."""
            num_attention_heads = hf_config.num_attention_heads
            if hf_config.new_decoder_architecture:
                # 40b-instruct, GQA
                kv_head = hf_config.num_kv_heads
            if hf_config.multi_query:
                # 7b-instruct, MQA
                kv_head = 1
            else:
                # rw-1b, MHA
                kv_head = num_attention_heads
            head_dim = hf_config.hidden_size // num_attention_heads
            return ModelConfig(
                hidden_size=hf_config.hidden_size,
                num_layers=hf_config.num_hidden_layers,
                num_attention_heads=num_attention_heads,
                num_key_value_heads=kv_head,
                bos_token_id=hf_config.bos_token_id,
                eos_token_id=hf_config.eos_token_id,
                head_dim=head_dim,
                multi_query_attention=hf_config.multi_query,
            )

        def __build_chatglm():
            """build chatglm."""
<<<<<<< HEAD
            head_dim = hf_config.hidden_size // hf_config.num_attention_heads
=======
            bos_token_id = hf_config.bos_token_id
            if bos_token_id is None:
                bos_token_id = hf_config.pad_token_id
>>>>>>> 65d94f65
            return ModelConfig(
                hidden_size=hf_config.hidden_size,
                num_layers=hf_config.num_layers,
                num_attention_heads=hf_config.num_attention_heads,
                num_key_value_heads=hf_config.multi_query_group_num,
<<<<<<< HEAD
                bos_token_id=hf_config.bos_token_id,
                eos_token_id=hf_config.eos_token_id,
                head_dim=head_dim)

        def __build_gemma():
            return ModelConfig(
                hidden_size=hf_config.hidden_size,
                num_layers=hf_config.num_hidden_layers,
                num_attention_heads=hf_config.num_attention_heads,
                num_key_value_heads=hf_config.num_key_value_heads,
                bos_token_id=hf_config.bos_token_id,
                eos_token_id=hf_config.eos_token_id,
                head_dim=hf_config.head_dim)
=======
                bos_token_id=bos_token_id,
                eos_token_id=hf_config.eos_token_id)
>>>>>>> 65d94f65

        def __build_default():
            head_dim = hf_config.hidden_size // hf_config.num_attention_heads
            num_attention_heads = hf_config.num_attention_heads
            num_key_value_heads = getattr(hf_config, 'num_key_value_heads',
                                          num_attention_heads)
            sliding_window = getattr(hf_config, 'sliding_window', -1)
            return ModelConfig(
                hidden_size=hf_config.hidden_size,
                num_layers=hf_config.num_hidden_layers,
                num_attention_heads=hf_config.num_attention_heads,
                num_key_value_heads=num_key_value_heads,
                bos_token_id=hf_config.bos_token_id,
                eos_token_id=hf_config.eos_token_id,
                sliding_window=sliding_window,
                head_dim=head_dim)

        if 'falcon' in model_path:
            model_config = __build_falcon()
        elif 'chatglm' in model_path:
            model_config = __build_chatglm()
        elif hf_config.model_type == 'gemma':
            model_config = __build_gemma()
        else:
            model_config = __build_default()

        model_config.dtype = _get_torch_dtype(hf_config)
        model_config.hf_config = hf_config
        model_config.json_config = hf_config.to_dict()
        return model_config<|MERGE_RESOLUTION|>--- conflicted
+++ resolved
@@ -105,20 +105,16 @@
 
         def __build_chatglm():
             """build chatglm."""
-<<<<<<< HEAD
             head_dim = hf_config.hidden_size // hf_config.num_attention_heads
-=======
             bos_token_id = hf_config.bos_token_id
             if bos_token_id is None:
                 bos_token_id = hf_config.pad_token_id
->>>>>>> 65d94f65
             return ModelConfig(
                 hidden_size=hf_config.hidden_size,
                 num_layers=hf_config.num_layers,
                 num_attention_heads=hf_config.num_attention_heads,
                 num_key_value_heads=hf_config.multi_query_group_num,
-<<<<<<< HEAD
-                bos_token_id=hf_config.bos_token_id,
+                bos_token_id=bos_token_id,
                 eos_token_id=hf_config.eos_token_id,
                 head_dim=head_dim)
 
@@ -131,10 +127,6 @@
                 bos_token_id=hf_config.bos_token_id,
                 eos_token_id=hf_config.eos_token_id,
                 head_dim=hf_config.head_dim)
-=======
-                bos_token_id=bos_token_id,
-                eos_token_id=hf_config.eos_token_id)
->>>>>>> 65d94f65
 
         def __build_default():
             head_dim = hf_config.hidden_size // hf_config.num_attention_heads
