# Copyright (c) OpenMMLab. All rights reserved.
from dataclasses import dataclass, field
from typing import Any, Dict, List, Literal

import torch


def _update_torch_dtype(config: 'ModelConfig', default: str = 'float16'):
    """Update the torch dtype from the model config.

    Args:
        config (ModelConfig): The input model config.
        default (str): default device type.
    """
    from lmdeploy.utils import get_logger
    logger = get_logger('lmdeploy')

    torch_dtype = getattr(config.hf_config, 'torch_dtype', None)
    if torch_dtype is None:
        logger.warning('Model config does not have `torch_dtype`,'
                       f' use default: {default}')
        torch_dtype = default
        # update hf_config as well
        setattr(config.hf_config, 'torch_dtype', torch_dtype)

    config.dtype = eval(f'torch.{torch_dtype}')
    return config


@dataclass
class SchedulerConfig:
    """Config of scheduler."""

    max_batches: int
    max_session_len: int
    max_request_output_len: int = 512
    eviction_type: str = 'recompute'
    prefill_interval: int = 16
    max_active_adapters: int = 64


@dataclass
class CacheConfig:
    """Config of key value cache."""

    block_size: int
    num_cpu_blocks: int
    num_gpu_blocks: int
    window_size: int = -1
    cache_max_entry_count: float = 0.8
    max_prefill_token_num: int = 4096
    enable_prefix_caching: bool = False

    def __post_init__(self):
        """post init."""
        from lmdeploy.utils import get_logger
        logger = get_logger('lmdeploy')
        if self.window_size > 1 and self.enable_prefix_caching:
            logger.warning(
                'Prefix caching is not available for window attention.')
            self.enable_prefix_caching = False


@dataclass
class ModelConfig:
    """Config of model."""

    hidden_size: int
    num_layers: int
    num_attention_heads: int
    num_key_value_heads: int
    bos_token_id: int
    eos_token_id: List[int]
    head_dim: int
    k_head_dim: int = None
    v_head_dim: int = None
    sliding_window: int = -1
    dtype: torch.dtype = torch.float16
    multi_query_attention: bool = False
    vocab_size: int = 40000
    hf_config: Any = None
    init_kwargs: Dict[str, Any] = field(default_factory=dict)
    model_arch: str = None
    unused_modules: List[str] = None
    task_type: Literal['llm', 'vlm'] = 'llm'

    def get_head_size(self):
        """get head size."""
        return self.head_dim

    @classmethod
    def from_pretrained(cls,
                        pretrained_model_name_or_path: str,
                        trust_remote_code: bool = True):
        """build ModelConfig from model path or name."""
        from transformers import AutoConfig
        hf_config = AutoConfig.from_pretrained(
            pretrained_model_name_or_path, trust_remote_code=trust_remote_code)
        return cls.from_hf_config(hf_config, pretrained_model_name_or_path)

    @classmethod
    def from_hf_config(cls, hf_config: Any, model_path: str = None):
        """from huggingface config."""
        from lmdeploy.archs import check_vl_llm
        from lmdeploy.pytorch.configurations import AutoModelConfigBuilder

<<<<<<< HEAD
        if model_path is None:
            model_path = ''

        def __build_falcon():
            """build falcon."""
            num_attention_heads = hf_config.num_attention_heads
            if hf_config.new_decoder_architecture:
                # 40b-instruct, GQA
                kv_head = hf_config.num_kv_heads
            if hf_config.multi_query:
                # 7b-instruct, MQA
                kv_head = 1
            else:
                # rw-1b, MHA
                kv_head = num_attention_heads
            head_dim = hf_config.hidden_size // num_attention_heads
            return ModelConfig(
                hidden_size=hf_config.hidden_size,
                num_layers=hf_config.num_hidden_layers,
                num_attention_heads=num_attention_heads,
                num_key_value_heads=kv_head,
                bos_token_id=hf_config.bos_token_id,
                eos_token_id=hf_config.eos_token_id,
                head_dim=head_dim,
                multi_query_attention=hf_config.multi_query,
                vocab_size=hf_config.vocab_size,
            )

        def __build_chatglm():
            """build chatglm."""
            head_dim = hf_config.hidden_size // hf_config.num_attention_heads
            bos_token_id = hf_config.bos_token_id
            if bos_token_id is None:
                bos_token_id = hf_config.pad_token_id
            init_kwargs = dict(empty_init=False)
            return ModelConfig(
                hidden_size=hf_config.hidden_size,
                num_layers=hf_config.num_layers,
                num_attention_heads=hf_config.num_attention_heads,
                num_key_value_heads=hf_config.multi_query_group_num,
                bos_token_id=bos_token_id,
                eos_token_id=hf_config.eos_token_id,
                head_dim=head_dim,
                vocab_size=hf_config.padded_vocab_size,
                init_kwargs=init_kwargs)

        def __build_gemma():
            return ModelConfig(
                hidden_size=hf_config.hidden_size,
                num_layers=hf_config.num_hidden_layers,
                num_attention_heads=hf_config.num_attention_heads,
                num_key_value_heads=hf_config.num_key_value_heads,
                bos_token_id=hf_config.bos_token_id,
                eos_token_id=hf_config.eos_token_id,
                head_dim=hf_config.head_dim,
                vocab_size=hf_config.vocab_size)

        def __build_dbrx():
            hidden_size = hf_config.d_model
            num_heads = hf_config.n_heads
            head_dim = hidden_size // num_heads
            eos_token_id = getattr(hf_config, 'eos_token_id', None)
            if eos_token_id is None:
                eos_token_id = 100257
            bos_token_id = getattr(hf_config, 'bos_token_id', None)
            if bos_token_id is None:
                bos_token_id = eos_token_id
            return ModelConfig(
                hidden_size=hidden_size,
                num_layers=hf_config.n_layers,
                num_attention_heads=num_heads,
                num_key_value_heads=hf_config.attn_config.kv_n_heads,
                bos_token_id=bos_token_id,
                eos_token_id=eos_token_id,
                head_dim=head_dim,
                vocab_size=hf_config.vocab_size)

        def __build_default():
            head_dim = hf_config.hidden_size // hf_config.num_attention_heads
            num_attention_heads = hf_config.num_attention_heads
            num_key_value_heads = getattr(hf_config, 'num_key_value_heads',
                                          num_attention_heads)
            use_sliding_window = getattr(hf_config, 'use_sliding_window', True)
            sliding_window = -1
            if use_sliding_window:
                sliding_window = getattr(hf_config, 'sliding_window',
                                         sliding_window) or -1
            return ModelConfig(
                hidden_size=hf_config.hidden_size,
                num_layers=hf_config.num_hidden_layers,
                num_attention_heads=hf_config.num_attention_heads,
                num_key_value_heads=num_key_value_heads,
                bos_token_id=hf_config.bos_token_id,
                eos_token_id=hf_config.eos_token_id,
                sliding_window=sliding_window,
                head_dim=head_dim,
                vocab_size=hf_config.vocab_size)

        def __build_qwen():
            cfg = __build_default()
            if cfg.bos_token_id is None:
                cfg.bos_token_id = 151644
            if cfg.eos_token_id is None:
                cfg.eos_token_id = 151645
            return cfg

        def __build_deepseek_v2():
            head_dim = (hf_config.kv_lora_rank + hf_config.qk_rope_head_dim)
            k_head_dim = head_dim
            v_head_dim = 0
            num_attention_heads = hf_config.num_attention_heads
            num_key_value_heads = 1
            init_kwargs = dict(attn_implementation='eager')
            return ModelConfig(hidden_size=hf_config.hidden_size,
                               num_layers=hf_config.num_hidden_layers,
                               num_attention_heads=num_attention_heads,
                               num_key_value_heads=num_key_value_heads,
                               bos_token_id=hf_config.bos_token_id,
                               eos_token_id=hf_config.eos_token_id,
                               head_dim=head_dim,
                               k_head_dim=k_head_dim,
                               v_head_dim=v_head_dim,
                               vocab_size=hf_config.vocab_size,
                               multi_query_attention=True,
                               init_kwargs=init_kwargs)

        def __build_cogvlm():
            cfg = __build_default()
            if getattr(hf_config, 'num_multi_query_heads', None):
                cfg.num_key_value_heads = hf_config.num_multi_query_heads
            cfg.unused_modules = ['model.vision']
            return cfg

        model_arch = getattr(hf_config, 'architectures', [None])[0]

        if hf_config.model_type == 'falcon':
            model_config = __build_falcon()
        elif hf_config.model_type == 'chatglm':
            model_config = __build_chatglm()
        elif hf_config.model_type == 'gemma':
            model_config = __build_gemma()
        elif hf_config.model_type == 'dbrx':
            model_config = __build_dbrx()
        elif hf_config.model_type == 'qwen':
            model_config = __build_qwen()
        elif hf_config.model_type == 'deepseek_v2':
            model_config = __build_deepseek_v2()
        elif model_arch == 'CogVLMForCausalLM':
            model_config = __build_cogvlm()
        else:
            model_config = __build_default()

        if model_config.k_head_dim is None:
            assert model_config.head_dim is not None
            model_config.k_head_dim = model_config.head_dim
        if model_config.v_head_dim is None:
            assert model_config.head_dim is not None
            model_config.v_head_dim = model_config.head_dim

=======
        model_config = AutoModelConfigBuilder.build(hf_config)

        model_arch = getattr(hf_config, 'architectures', [None])[0]
>>>>>>> fbd294ad
        model_config.hf_config = hf_config
        model_config.model_arch = model_arch

        # should after setting `hf_config` and `model_arch` attributes
        model_config = _update_torch_dtype(model_config)

        if check_vl_llm(hf_config.to_dict()):
            model_config.task_type = 'vlm'

        # update eos_token_id to list
        if isinstance(model_config.eos_token_id, int):
            model_config.eos_token_id = [model_config.eos_token_id]

        return model_config<|MERGE_RESOLUTION|>--- conflicted
+++ resolved
@@ -104,158 +104,7 @@
         from lmdeploy.archs import check_vl_llm
         from lmdeploy.pytorch.configurations import AutoModelConfigBuilder
 
-<<<<<<< HEAD
-        if model_path is None:
-            model_path = ''
-
-        def __build_falcon():
-            """build falcon."""
-            num_attention_heads = hf_config.num_attention_heads
-            if hf_config.new_decoder_architecture:
-                # 40b-instruct, GQA
-                kv_head = hf_config.num_kv_heads
-            if hf_config.multi_query:
-                # 7b-instruct, MQA
-                kv_head = 1
-            else:
-                # rw-1b, MHA
-                kv_head = num_attention_heads
-            head_dim = hf_config.hidden_size // num_attention_heads
-            return ModelConfig(
-                hidden_size=hf_config.hidden_size,
-                num_layers=hf_config.num_hidden_layers,
-                num_attention_heads=num_attention_heads,
-                num_key_value_heads=kv_head,
-                bos_token_id=hf_config.bos_token_id,
-                eos_token_id=hf_config.eos_token_id,
-                head_dim=head_dim,
-                multi_query_attention=hf_config.multi_query,
-                vocab_size=hf_config.vocab_size,
-            )
-
-        def __build_chatglm():
-            """build chatglm."""
-            head_dim = hf_config.hidden_size // hf_config.num_attention_heads
-            bos_token_id = hf_config.bos_token_id
-            if bos_token_id is None:
-                bos_token_id = hf_config.pad_token_id
-            init_kwargs = dict(empty_init=False)
-            return ModelConfig(
-                hidden_size=hf_config.hidden_size,
-                num_layers=hf_config.num_layers,
-                num_attention_heads=hf_config.num_attention_heads,
-                num_key_value_heads=hf_config.multi_query_group_num,
-                bos_token_id=bos_token_id,
-                eos_token_id=hf_config.eos_token_id,
-                head_dim=head_dim,
-                vocab_size=hf_config.padded_vocab_size,
-                init_kwargs=init_kwargs)
-
-        def __build_gemma():
-            return ModelConfig(
-                hidden_size=hf_config.hidden_size,
-                num_layers=hf_config.num_hidden_layers,
-                num_attention_heads=hf_config.num_attention_heads,
-                num_key_value_heads=hf_config.num_key_value_heads,
-                bos_token_id=hf_config.bos_token_id,
-                eos_token_id=hf_config.eos_token_id,
-                head_dim=hf_config.head_dim,
-                vocab_size=hf_config.vocab_size)
-
-        def __build_dbrx():
-            hidden_size = hf_config.d_model
-            num_heads = hf_config.n_heads
-            head_dim = hidden_size // num_heads
-            eos_token_id = getattr(hf_config, 'eos_token_id', None)
-            if eos_token_id is None:
-                eos_token_id = 100257
-            bos_token_id = getattr(hf_config, 'bos_token_id', None)
-            if bos_token_id is None:
-                bos_token_id = eos_token_id
-            return ModelConfig(
-                hidden_size=hidden_size,
-                num_layers=hf_config.n_layers,
-                num_attention_heads=num_heads,
-                num_key_value_heads=hf_config.attn_config.kv_n_heads,
-                bos_token_id=bos_token_id,
-                eos_token_id=eos_token_id,
-                head_dim=head_dim,
-                vocab_size=hf_config.vocab_size)
-
-        def __build_default():
-            head_dim = hf_config.hidden_size // hf_config.num_attention_heads
-            num_attention_heads = hf_config.num_attention_heads
-            num_key_value_heads = getattr(hf_config, 'num_key_value_heads',
-                                          num_attention_heads)
-            use_sliding_window = getattr(hf_config, 'use_sliding_window', True)
-            sliding_window = -1
-            if use_sliding_window:
-                sliding_window = getattr(hf_config, 'sliding_window',
-                                         sliding_window) or -1
-            return ModelConfig(
-                hidden_size=hf_config.hidden_size,
-                num_layers=hf_config.num_hidden_layers,
-                num_attention_heads=hf_config.num_attention_heads,
-                num_key_value_heads=num_key_value_heads,
-                bos_token_id=hf_config.bos_token_id,
-                eos_token_id=hf_config.eos_token_id,
-                sliding_window=sliding_window,
-                head_dim=head_dim,
-                vocab_size=hf_config.vocab_size)
-
-        def __build_qwen():
-            cfg = __build_default()
-            if cfg.bos_token_id is None:
-                cfg.bos_token_id = 151644
-            if cfg.eos_token_id is None:
-                cfg.eos_token_id = 151645
-            return cfg
-
-        def __build_deepseek_v2():
-            head_dim = (hf_config.kv_lora_rank + hf_config.qk_rope_head_dim)
-            k_head_dim = head_dim
-            v_head_dim = 0
-            num_attention_heads = hf_config.num_attention_heads
-            num_key_value_heads = 1
-            init_kwargs = dict(attn_implementation='eager')
-            return ModelConfig(hidden_size=hf_config.hidden_size,
-                               num_layers=hf_config.num_hidden_layers,
-                               num_attention_heads=num_attention_heads,
-                               num_key_value_heads=num_key_value_heads,
-                               bos_token_id=hf_config.bos_token_id,
-                               eos_token_id=hf_config.eos_token_id,
-                               head_dim=head_dim,
-                               k_head_dim=k_head_dim,
-                               v_head_dim=v_head_dim,
-                               vocab_size=hf_config.vocab_size,
-                               multi_query_attention=True,
-                               init_kwargs=init_kwargs)
-
-        def __build_cogvlm():
-            cfg = __build_default()
-            if getattr(hf_config, 'num_multi_query_heads', None):
-                cfg.num_key_value_heads = hf_config.num_multi_query_heads
-            cfg.unused_modules = ['model.vision']
-            return cfg
-
-        model_arch = getattr(hf_config, 'architectures', [None])[0]
-
-        if hf_config.model_type == 'falcon':
-            model_config = __build_falcon()
-        elif hf_config.model_type == 'chatglm':
-            model_config = __build_chatglm()
-        elif hf_config.model_type == 'gemma':
-            model_config = __build_gemma()
-        elif hf_config.model_type == 'dbrx':
-            model_config = __build_dbrx()
-        elif hf_config.model_type == 'qwen':
-            model_config = __build_qwen()
-        elif hf_config.model_type == 'deepseek_v2':
-            model_config = __build_deepseek_v2()
-        elif model_arch == 'CogVLMForCausalLM':
-            model_config = __build_cogvlm()
-        else:
-            model_config = __build_default()
+        model_config = AutoModelConfigBuilder.build(hf_config)
 
         if model_config.k_head_dim is None:
             assert model_config.head_dim is not None
@@ -264,11 +113,7 @@
             assert model_config.head_dim is not None
             model_config.v_head_dim = model_config.head_dim
 
-=======
-        model_config = AutoModelConfigBuilder.build(hf_config)
-
         model_arch = getattr(hf_config, 'architectures', [None])[0]
->>>>>>> fbd294ad
         model_config.hf_config = hf_config
         model_config.model_arch = model_arch
 
