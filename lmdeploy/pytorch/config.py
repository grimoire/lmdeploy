# Copyright (c) OpenMMLab. All rights reserved.
from dataclasses import dataclass, field
from typing import Any, Dict, List, Literal

import torch


def _update_torch_dtype(config: 'ModelConfig', default: str = 'float16'):
    """Update the torch dtype from the model config.

    Args:
        config (ModelConfig): The input model config.
        default (str): default device type.
    """
    from lmdeploy.utils import get_logger
    logger = get_logger('lmdeploy')

    def __hack_qwen():
        """hack qwen."""
        is_bf16_supported = torch.cuda.is_bf16_supported()
        torch_dtype = 'bfloat16' if is_bf16_supported else 'float16'
        if config.hf_config.bf16 and is_bf16_supported:
            torch_dtype = 'bfloat16'
        elif config.hf_config.fp16:
            torch_dtype = 'float16'
        return torch_dtype

    def __hack_cogvlm():
        """hack cogvlm."""
        return 'bfloat16' if torch.cuda.is_bf16_supported() else 'float16'

    torch_dtype = getattr(config.hf_config, 'torch_dtype', None)
    if torch_dtype is None:
        if config.hf_config.model_type == 'qwen':
            torch_dtype = __hack_qwen()
        elif config.model_arch == 'CogVLMForCausalLM':
            torch_dtype = __hack_cogvlm()
        else:
            logger.warning('Model config does not have `torch_dtype`,'
                           f' use default: {default}')
            torch_dtype = default
        # update hf_config as well
        setattr(config.hf_config, 'torch_dtype', torch_dtype)

    config.dtype = eval(f'torch.{torch_dtype}')
    return config


@dataclass
class SchedulerConfig:
    """Config of scheduler."""

    max_batches: int
    max_session_len: int
    max_request_output_len: int = 512
    eviction_type: str = 'recompute'
    prefill_interval: int = 16
    max_active_adapters: int = 64


@dataclass
class CacheConfig:
    """Config of key value cache."""

    block_size: int
    num_cpu_blocks: int
    num_gpu_blocks: int
    window_size: int = -1
    cache_max_entry_count: float = 0.8
    max_prefill_token_num: int = 4096
    enable_prefix_caching: bool = False

    def __post_init__(self):
        """post init."""
        from lmdeploy.utils import get_logger
        logger = get_logger('lmdeploy')
        if self.window_size > 1 and self.enable_prefix_caching:
            logger.warning(
                'Prefix caching is not available for window attention.')
            self.enable_prefix_caching = False


@dataclass
class ModelConfig:
    """Config of model."""

    hidden_size: int
    num_layers: int
    num_attention_heads: int
    num_key_value_heads: int
    bos_token_id: int
    eos_token_id: List[int]
    head_dim: int
    sliding_window: int = -1
    dtype: torch.dtype = torch.float16
    multi_query_attention: bool = False
    vocab_size: int = 40000
    hf_config: Any = None
    init_kwargs: Dict[str, Any] = field(default_factory=dict)
    model_arch: str = None
    unused_modules: List[str] = None
    task_type: Literal['llm', 'vlm'] = 'llm'

    def get_head_size(self):
        """get head size."""
        return self.head_dim

    @classmethod
    def from_pretrained(cls,
                        pretrained_model_name_or_path: str,
                        trust_remote_code: bool = True):
        """build ModelConfig from model path or name."""
        from transformers import AutoConfig
        hf_config = AutoConfig.from_pretrained(
            pretrained_model_name_or_path, trust_remote_code=trust_remote_code)
        return cls.from_hf_config(hf_config, pretrained_model_name_or_path)

    @classmethod
    def from_hf_config(cls, hf_config: Any, model_path: str = None):
        """from huggingface config."""
        from lmdeploy.archs import check_vl_llm

        if model_path is None:
            model_path = ''

        def __build_falcon():
            """build falcon."""
            num_attention_heads = hf_config.num_attention_heads
            if hf_config.new_decoder_architecture:
                # 40b-instruct, GQA
                kv_head = hf_config.num_kv_heads
            if hf_config.multi_query:
                # 7b-instruct, MQA
                kv_head = 1
            else:
                # rw-1b, MHA
                kv_head = num_attention_heads
            head_dim = hf_config.hidden_size // num_attention_heads
            return ModelConfig(
                hidden_size=hf_config.hidden_size,
                num_layers=hf_config.num_hidden_layers,
                num_attention_heads=num_attention_heads,
                num_key_value_heads=kv_head,
                bos_token_id=hf_config.bos_token_id,
                eos_token_id=hf_config.eos_token_id,
                head_dim=head_dim,
                multi_query_attention=hf_config.multi_query,
                vocab_size=hf_config.vocab_size,
            )

        def __build_chatglm():
            """build chatglm."""
            head_dim = hf_config.hidden_size // hf_config.num_attention_heads
            bos_token_id = hf_config.bos_token_id
            if bos_token_id is None:
                bos_token_id = hf_config.pad_token_id
            init_kwargs = dict(empty_init=False)
            return ModelConfig(
                hidden_size=hf_config.hidden_size,
                num_layers=hf_config.num_layers,
                num_attention_heads=hf_config.num_attention_heads,
                num_key_value_heads=hf_config.multi_query_group_num,
                bos_token_id=bos_token_id,
                eos_token_id=hf_config.eos_token_id,
                head_dim=head_dim,
                vocab_size=hf_config.padded_vocab_size,
                init_kwargs=init_kwargs)

        def __build_gemma():
            return ModelConfig(
                hidden_size=hf_config.hidden_size,
                num_layers=hf_config.num_hidden_layers,
                num_attention_heads=hf_config.num_attention_heads,
                num_key_value_heads=hf_config.num_key_value_heads,
                bos_token_id=hf_config.bos_token_id,
                eos_token_id=hf_config.eos_token_id,
                head_dim=hf_config.head_dim,
                vocab_size=hf_config.vocab_size)

        def __build_dbrx():
            hidden_size = hf_config.d_model
            num_heads = hf_config.n_heads
            head_dim = hidden_size // num_heads
            eos_token_id = getattr(hf_config, 'eos_token_id', None)
            if eos_token_id is None:
                eos_token_id = 100257
            bos_token_id = getattr(hf_config, 'bos_token_id', None)
            if bos_token_id is None:
                bos_token_id = eos_token_id
            return ModelConfig(
                hidden_size=hidden_size,
                num_layers=hf_config.n_layers,
                num_attention_heads=num_heads,
                num_key_value_heads=hf_config.attn_config.kv_n_heads,
                bos_token_id=bos_token_id,
                eos_token_id=eos_token_id,
                head_dim=head_dim,
                vocab_size=hf_config.vocab_size)

        def __build_default():
            head_dim = hf_config.hidden_size // hf_config.num_attention_heads
            num_attention_heads = hf_config.num_attention_heads
            num_key_value_heads = getattr(hf_config, 'num_key_value_heads',
                                          num_attention_heads)
            use_sliding_window = getattr(hf_config, 'use_sliding_window', True)
            sliding_window = -1
            if use_sliding_window:
                sliding_window = getattr(hf_config, 'sliding_window',
                                         sliding_window) or -1
            return ModelConfig(
                hidden_size=hf_config.hidden_size,
                num_layers=hf_config.num_hidden_layers,
                num_attention_heads=hf_config.num_attention_heads,
                num_key_value_heads=num_key_value_heads,
                bos_token_id=hf_config.bos_token_id,
                eos_token_id=hf_config.eos_token_id,
                sliding_window=sliding_window,
                head_dim=head_dim,
                vocab_size=hf_config.vocab_size)

        def __build_qwen():
            cfg = __build_default()
            if cfg.bos_token_id is None:
                cfg.bos_token_id = 151644
            if cfg.eos_token_id is None:
                cfg.eos_token_id = 151645
            return cfg

        def __build_cogvlm():
            cfg = __build_default()
            if getattr(hf_config, 'num_multi_query_heads', None):
                cfg.num_key_value_heads = hf_config.num_multi_query_heads
            cfg.unused_modules = ['model.vision']
            return cfg

        model_arch = getattr(hf_config, 'architectures', [None])[0]

        if hf_config.model_type == 'falcon':
            model_config = __build_falcon()
        elif hf_config.model_type == 'chatglm':
            model_config = __build_chatglm()
        elif hf_config.model_type == 'gemma':
            model_config = __build_gemma()
        elif hf_config.model_type == 'dbrx':
            model_config = __build_dbrx()
        elif hf_config.model_type == 'qwen':
            model_config = __build_qwen()
        elif model_arch == 'CogVLMForCausalLM':
            model_config = __build_cogvlm()
        else:
            model_config = __build_default()

        model_config.hf_config = hf_config
<<<<<<< HEAD
=======
        model_config.model_arch = model_arch

        # should after setting `hf_config` and `model_arch` attributes
        model_config = _update_torch_dtype(model_config)
        model_config.json_config = model_config.hf_config.to_dict()

        if check_vl_llm(model_config.json_config):
            model_config.task_type = 'vlm'

        # update eos_token_id to list
        if isinstance(model_config.eos_token_id, int):
            model_config.eos_token_id = [model_config.eos_token_id]

>>>>>>> aa8f7d17
        return model_config<|MERGE_RESOLUTION|>--- conflicted
+++ resolved
@@ -251,20 +251,16 @@
             model_config = __build_default()
 
         model_config.hf_config = hf_config
-<<<<<<< HEAD
-=======
         model_config.model_arch = model_arch
 
         # should after setting `hf_config` and `model_arch` attributes
         model_config = _update_torch_dtype(model_config)
-        model_config.json_config = model_config.hf_config.to_dict()
-
-        if check_vl_llm(model_config.json_config):
+
+        if check_vl_llm(hf_config.to_dict()):
             model_config.task_type = 'vlm'
 
         # update eos_token_id to list
         if isinstance(model_config.eos_token_id, int):
             model_config.eos_token_id = [model_config.eos_token_id]
 
->>>>>>> aa8f7d17
         return model_config