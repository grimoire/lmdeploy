# Copyright (c) OpenMMLab. All rights reserved.
from dataclasses import dataclass, field
from typing import Any, Dict, List, Literal

import torch
from transformers import AutoModelForCausalLM


def _update_torch_dtype(config: 'ModelConfig', default: str = 'float16'):
    """Update the torch dtype from the model config.

    Args:
        config (ModelConfig): The input model config.
        default (str): default device type.
    """
    from lmdeploy.utils import get_logger
    logger = get_logger('lmdeploy')

    torch_dtype = getattr(config.hf_config, 'torch_dtype', None)
    if torch_dtype is None:
        logger.warning('Model config does not have `torch_dtype`,'
                       f' use default: {default}')
        torch_dtype = default
        # update hf_config as well
        setattr(config.hf_config, 'torch_dtype', torch_dtype)

    config.dtype = eval(f'torch.{torch_dtype}')
    return config


@dataclass
class SchedulerConfig:
    """Config of scheduler."""

    max_batches: int
    max_session_len: int
    max_request_output_len: int = 512
    eviction_type: str = 'recompute'
    prefill_interval: int = 16
    max_active_adapters: int = 64


@dataclass
class CacheConfig:
    """Config of key value cache."""

    block_size: int
    num_cpu_blocks: int
    num_gpu_blocks: int
    window_size: int = -1
    cache_max_entry_count: float = 0.8
    max_prefill_token_num: int = 4096
    enable_prefix_caching: bool = False

    def __post_init__(self):
        """post init."""
        from lmdeploy.utils import get_logger
        logger = get_logger('lmdeploy')
        if self.window_size > 1 and self.enable_prefix_caching:
            logger.warning(
                'Prefix caching is not available for window attention.')
            self.enable_prefix_caching = False


@dataclass
class ModelConfig:
    """Config of model."""

    hidden_size: int
    num_layers: int
    num_attention_heads: int
    num_key_value_heads: int
    bos_token_id: int
    eos_token_id: List[int]
    head_dim: int
    k_head_dim: int = None
    v_head_dim: int = None
    sliding_window: int = -1
    dtype: torch.dtype = torch.float16
    multi_query_attention: bool = False
    vocab_size: int = 40000
    hf_config: Any = None
    init_kwargs: Dict[str, Any] = field(default_factory=dict)
    model_arch: str = None
    unused_modules: List[str] = None
    task_type: Literal['llm', 'vlm'] = 'llm'
    auto_model_cls: Any = AutoModelForCausalLM

    def get_head_size(self):
        """get head size."""
        return self.head_dim

    @classmethod
    def from_pretrained(cls,
                        pretrained_model_name_or_path: str,
                        trust_remote_code: bool = True):
        """build ModelConfig from model path or name."""
        from transformers import AutoConfig
        hf_config = AutoConfig.from_pretrained(
            pretrained_model_name_or_path, trust_remote_code=trust_remote_code)
        return cls.from_hf_config(hf_config, pretrained_model_name_or_path)

    @classmethod
    def from_hf_config(cls, hf_config: Any, model_path: str = None):
        """from huggingface config."""
        from lmdeploy.archs import check_vl_llm
        from lmdeploy.pytorch.configurations import AutoModelConfigBuilder

        model_config = AutoModelConfigBuilder.build(hf_config, model_path)

<<<<<<< HEAD
        if model_config.k_head_dim is None:
            assert model_config.head_dim is not None
            model_config.k_head_dim = model_config.head_dim
        if model_config.v_head_dim is None:
            assert model_config.head_dim is not None
            model_config.v_head_dim = model_config.head_dim

        model_arch = getattr(hf_config, 'architectures', [None])[0]
        model_config.hf_config = hf_config
=======
        model_arch = model_config.hf_config.architectures[0]
>>>>>>> e73eb55c
        model_config.model_arch = model_arch
        # should after setting `hf_config` and `model_arch` attributes
        model_config = _update_torch_dtype(model_config)

        if check_vl_llm(model_config.hf_config.to_dict()):
            model_config.task_type = 'vlm'

        # update eos_token_id to list
        if isinstance(model_config.eos_token_id, int):
            model_config.eos_token_id = [model_config.eos_token_id]

        return model_config<|MERGE_RESOLUTION|>--- conflicted
+++ resolved
@@ -108,7 +108,6 @@
 
         model_config = AutoModelConfigBuilder.build(hf_config, model_path)
 
-<<<<<<< HEAD
         if model_config.k_head_dim is None:
             assert model_config.head_dim is not None
             model_config.k_head_dim = model_config.head_dim
@@ -116,11 +115,7 @@
             assert model_config.head_dim is not None
             model_config.v_head_dim = model_config.head_dim
 
-        model_arch = getattr(hf_config, 'architectures', [None])[0]
-        model_config.hf_config = hf_config
-=======
         model_arch = model_config.hf_config.architectures[0]
->>>>>>> e73eb55c
         model_config.model_arch = model_arch
         # should after setting `hf_config` and `model_arch` attributes
         model_config = _update_torch_dtype(model_config)
