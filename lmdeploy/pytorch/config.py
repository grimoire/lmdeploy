# Copyright (c) OpenMMLab. All rights reserved.
from dataclasses import dataclass, field
from typing import Any

import torch


def _get_torch_dtype(config: Any, default: str = 'float16'):
    """Get the torch dtype from the model config.

    Args:
        config: Config of the hf model.
        default (str): default device type.
    """
    torch_dtype = getattr(config, 'torch_dtype', default)
    # torch_dtype in config could be none
    torch_dtype = torch_dtype or default
    return eval(f'torch.{torch_dtype}')


@dataclass
class SchedulerConfig:
    """Config of scheduler."""

    max_batches: int
    max_session_len: int
    max_request_output_len: int = 512
    eviction_type: str = 'recompute'
    prefill_interval: int = 16
    max_active_adapters: int = 64
    max_prefill_token_num: int = 8192


@dataclass
class CacheConfig:
    """Config of key value cache."""

    block_size: int
    num_cpu_blocks: int
    num_gpu_blocks: int
<<<<<<< HEAD
=======
    window_size: int = -1
>>>>>>> 8d8f972a
    cache_max_entry_count: float = 0.8


@dataclass
class ModelConfig:
    """Config of model."""

    hidden_size: int
    num_layers: int
    num_attention_heads: int
    num_key_value_heads: int
    bos_token_id: int
    eos_token_id: int
    sliding_window: int = -1
    dtype: torch.dtype = torch.float16
    multi_query_attention: bool = False
    json_config: dict = field(default_factory=dict)
    hf_config: Any = None

    def get_head_size(self):
        """get head size."""
        return self.hidden_size // self.num_attention_heads

    @classmethod
    def from_pretrained(cls,
                        pretrained_model_name_or_path: str,
                        trust_remote_code: bool = True):
        """build ModelConfig from model path or name."""
        from transformers import AutoConfig
        hf_config = AutoConfig.from_pretrained(
            pretrained_model_name_or_path, trust_remote_code=trust_remote_code)
        return cls.from_hf_config(hf_config, pretrained_model_name_or_path)

    @classmethod
    def from_hf_config(cls, hf_config: Any, model_path: str = None):
        """from huggingface config."""
        if model_path is None:
            model_path = ''

        def __build_falcon():
            """build falcon."""
            num_attention_heads = hf_config.num_attention_heads
            if hf_config.new_decoder_architecture:
                # 40b-instruct, GQA
                kv_head = hf_config.num_kv_heads
            if hf_config.multi_query:
                # 7b-instruct, MQA
                kv_head = 1
            else:
                # rw-1b, MHA
                kv_head = num_attention_heads
            return ModelConfig(
                hidden_size=hf_config.hidden_size,
                num_layers=hf_config.num_hidden_layers,
                num_attention_heads=num_attention_heads,
                num_key_value_heads=kv_head,
                bos_token_id=hf_config.bos_token_id,
                eos_token_id=hf_config.eos_token_id,
                multi_query_attention=hf_config.multi_query,
            )

        def __build_chatglm():
            """build chatglm."""
            return ModelConfig(
                hidden_size=hf_config.hidden_size,
                num_layers=hf_config.num_layers,
                num_attention_heads=hf_config.num_attention_heads,
                num_key_value_heads=hf_config.multi_query_group_num,
                bos_token_id=hf_config.bos_token_id,
                eos_token_id=hf_config.eos_token_id)

        def __build_default():
            num_attention_heads = hf_config.num_attention_heads
            num_key_value_heads = getattr(hf_config, 'num_key_value_heads',
                                          num_attention_heads)
            sliding_window = getattr(hf_config, 'sliding_window', -1)
            return ModelConfig(
                hidden_size=hf_config.hidden_size,
                num_layers=hf_config.num_hidden_layers,
                num_attention_heads=hf_config.num_attention_heads,
                num_key_value_heads=num_key_value_heads,
                bos_token_id=hf_config.bos_token_id,
                eos_token_id=hf_config.eos_token_id,
                sliding_window=sliding_window)

        if 'falcon' in model_path:
            model_config = __build_falcon()
        elif 'chatglm' in model_path:
            model_config = __build_chatglm()
        else:
            model_config = __build_default()

        model_config.dtype = _get_torch_dtype(hf_config)
        model_config.hf_config = hf_config
        model_config.json_config = hf_config.to_dict()
        return model_config<|MERGE_RESOLUTION|>--- conflicted
+++ resolved
@@ -38,10 +38,7 @@
     block_size: int
     num_cpu_blocks: int
     num_gpu_blocks: int
-<<<<<<< HEAD
-=======
     window_size: int = -1
->>>>>>> 8d8f972a
     cache_max_entry_count: float = 0.8
 
 
