# Copyright (c) OpenMMLab. All rights reserved.

from pathlib import Path
from typing import Union

import torch
from torch import nn
from transformers import AutoTokenizer

from lmdeploy.archs import get_task
from lmdeploy.lite.quantization import CalibrationContext, CalibrationContextV2
from lmdeploy.lite.utils import (collect_target_modules, get_calib_loaders,
                                 load_hf_from_pretrained)

LAYER_TYPE_MAP = {
    'InternLMForCausalLM': 'InternLMDecoderLayer',
    'InternLM2ForCausalLM': 'InternLM2DecoderLayer',
    'QWenLMHeadModel': 'QWenBlock',
    'Qwen2ForCausalLM': 'Qwen2DecoderLayer',
    'BaiChuanForCausalLM': 'DecoderLayer',  # Baichuan 7B
    'BaichuanForCausalLM': 'DecoderLayer',  # Baichuan2 7B
    'LlamaForCausalLM': 'LlamaDecoderLayer',
    'LlavaLlamaForCausalLM': 'LlamaDecoderLayer',
    'MGMLlamaForCausalLM': 'LlamaDecoderLayer',  # mini gemini
    'InternLMXComposer2ForCausalLM': 'InternLM2DecoderLayer',
<<<<<<< HEAD
    'InternLMXComposer2ForCausalLM': 'InternLM2DecoderLayer',
    'Phi3ForCausalLM': 'Phi3DecoderLayer',
=======
    'ChatGLMForConditionalGeneration': 'GLMBlock'
>>>>>>> 44350f9f
}

NORM_TYPE_MAP = {
    'InternLMForCausalLM': 'InternLMRMSNorm',
    'InternLM2ForCausalLM': 'InternLM2RMSNorm',
    'QWenLMHeadModel': 'RMSNorm',
    'Qwen2ForCausalLM': 'Qwen2RMSNorm',
    'BaiChuanForCausalLM': 'RMSNorm',  # Baichuan 7B
    'BaichuanForCausalLM': 'RMSNorm',  # Baichuan2 7B
    'LlamaForCausalLM': 'LlamaRMSNorm',
    'LlavaLlamaForCausalLM': 'LlamaRMSNorm',
    'MGMLlamaForCausalLM': 'LlamaRMSNorm',  # mini gemini
    'InternLMXComposer2ForCausalLM': 'InternLM2RMSNorm',
<<<<<<< HEAD
    'Phi3ForCausalLM': 'Phi3RMSNorm',
=======
    'ChatGLMForConditionalGeneration': 'RMSNorm'
>>>>>>> 44350f9f
}

HEAD_NAME_MAP = {
    'InternLMForCausalLM': 'lm_head',
    'InternLM2ForCausalLM': 'output',
    'QWenLMHeadModel': 'lm_head',
    'Qwen2ForCausalLM': 'lm_head',
    'BaiChuanForCausalLM': 'lm_head',  # Baichuan 7B
    'BaichuanForCausalLM': 'lm_head',  # Baichuan2 7B
    'LlamaForCausalLM': 'lm_head',
    'LlavaLlamaForCausalLM': 'lm_head',
    'MGMLlamaForCausalLM': 'lm_head',  # mini gemini
    'InternLMXComposer2ForCausalLM': 'output',
<<<<<<< HEAD
    'Phi3ForCausalLM': 'lm_head',
=======
    'ChatGLMForConditionalGeneration': 'output_layer'
>>>>>>> 44350f9f
}


def _prepare_for_calibrate(model: nn.Module,
                           layer_type: Union[str, type],
                           head_name: str = 'lm_head',
                           device: str = 'cuda',
                           prefix: str = '') -> None:
    """Prepare the model for calibration by moving specific modules to CPU.

    This function goes through each child of a given model and checks whether
    it is an instance of a certain layer type or has the name equal to
    `head_name`.
    If yes, it moves the module to CPU, otherwise to the specified device
    (default is CUDA).

    If the child contains the target layer type in its sub-modules, the
    function performs the same operation recursively.

    Parameters
    ----------
    model : nn.Module
        The PyTorch model to prepare for calibration.
    layer_type : Union[str, Type]
        The type of the layer to be moved to CPU. Can be either a string of
        class name or the class type itself.
    head_name : str, optional
        The name of the module to be moved to CPU. Default is 'lm_head'.
    device : str, optional
        The device to which modules not matching the `layer_type` or
        `head_name` will be moved. Default is 'cuda'.
    prefix : str, optional
        The prefix used when printing the names of the moved modules.
        Default is ''.

    Raises
    ------
    TypeError
        If `layer_type` is neither a string nor a type.
    """

    for name, child in model.named_children():

        # Check if the child is an instance of the given layer type
        if isinstance(layer_type, str):
            is_layer = type(child).__name__ == layer_type
        elif isinstance(layer_type, type):
            is_layer = isinstance(child, layer_type)
        else:
            raise TypeError(
                'layer_type should be a string (class name) or a type')

        # Check if the child contains the target module type
        contain_layer = len(
            collect_target_modules(child, layer_type, [head_name]).keys()) > 0

        # Check if the child matches the head name
        is_head = name == head_name
        # skip moving head layer to CPU when tie_word_embeddings is True
        is_head = is_head and not getattr(model.config, 'tie_word_embeddings',
                                          False)

        mod_name = f'{prefix}.{name}' if prefix else name

        # If the child is either an instance of the layer type or has the
        # head name, move it to CPU, otherwise move it to the specified device
        if is_layer or is_head:
            child.to('cpu')
            print(f'Move {mod_name} to CPU.')
        elif contain_layer:
            _prepare_for_calibrate(child, layer_type, head_name, device,
                                   mod_name)
        else:
            child.to(device)
            print(f'Move {mod_name} to GPU.')


def calibrate(model: str,
              calib_dataset: str = 'ptb',
              calib_samples: int = 128,
              calib_seqlen: int = 2048,
              work_dir: str = './work_dir',
              device: str = 'cuda',
              w_bits: int = 4,
              w_group_size: int = 128,
              search_scale: bool = False,
              batch_size: int = 1) -> None:
    """The main function for loading the model and performing calibration on a
    given dataset.

    Args:
        model (str): The name or path of the model to be loaded.
        calib_dataset (str, optional): The calibration dataset name.
            Defaults to 'ptb'.
        calib_samples (int, optional): The number of samples for calibration.
            Defaults to 128.
        calib_seqlen (int, optional): The sequence length for calibration.
            Defaults to 2048.
        work_dir (str): The working directory for outputs.
            Defaults to './work_dir'.
        device (str, optional): The device to be used for calculation.
            Defaults to 'cuda'.
        w_bits (int): Bit number for weight quantization.
        w_group_size (int): Group size for weight quantization statistics.
        search_scale (bool): Whether search scale ratio. Default to False,
            which means only smooth quant with 0.5 ratio will be applied.
        batch_size (int): The batch size for running the calib samples.
            Low GPU mem requires small batch_size. Large batch_size
            reduces the calibration time while costs more VRAM.

    Returns:
        model (nn.Module): The loaded huggingface model.
        tokenizer : The loaded hugginface tokenizer.
        work_dir (str): The working directory for outputs.
    """

    assert calib_dataset in ['c4', 'ptb', 'wikitext2', 'pileval'], \
        'Support only `c4`, `ptb`, `wikitext2` or `pileval`.'

    model_type, _ = get_task(model)
    if model_type == 'llm':
        # Load tokenizer and configuration
        tokenizer = AutoTokenizer.from_pretrained(model,
                                                  use_fast=False,
                                                  trust_remote_code=True)

        model = load_hf_from_pretrained(model,
                                        torch_dtype=torch.float16,
                                        trust_remote_code=True)
        vl_model = None
    elif model_type == 'vlm':
        from lmdeploy.vl.model.builder import vl_model_with_tokenizer
        vl_model, model, tokenizer = vl_model_with_tokenizer(model_path=model)

    model.config.use_cache = False
    model_type = type(model).__name__
    if model_type not in LAYER_TYPE_MAP or model_type not in NORM_TYPE_MAP:
        raise RuntimeError(
            f'Currently, quantification and calibration of {model_type} are '
            f'not supported. The supported model types are '
            f"{', '.join(LAYER_TYPE_MAP.keys())}.")

    if model_type == 'QWenLMHeadModel':
        try:
            import flash_attn  # noqa: F401
        except ImportError:
            raise RuntimeError(
                'When using Qwen, you need to `pip install flash-attn` first, '
                'otherwise calibration and quantification will not work '
                'properly.')

    layer_type = LAYER_TYPE_MAP[type(model).__name__]
    norm_type = NORM_TYPE_MAP[type(model).__name__]

    _prepare_for_calibrate(model, layer_type,
                           HEAD_NAME_MAP[type(model).__name__], device)

    print('Loading calibrate dataset ...')
    calib_loader, _ = get_calib_loaders(calib_dataset,
                                        tokenizer,
                                        nsamples=calib_samples,
                                        seqlen=calib_seqlen)

    # Initialize calibration context
    if search_scale:
        calib_ctx = CalibrationContextV2(model,
                                         tokenizer,
                                         layer_type=layer_type,
                                         norm_type=norm_type,
                                         device=device,
                                         w_bits=w_bits,
                                         w_group_size=w_group_size,
                                         batch_size=batch_size,
                                         search_scale=search_scale)
    else:
        calib_ctx = CalibrationContext(model,
                                       tokenizer,
                                       layer_type=layer_type,
                                       norm_type=norm_type,
                                       batch_size=batch_size,
                                       device=device)

    with calib_ctx:
        all_data = torch.cat([
            data if isinstance(data, torch.Tensor) else data[0]
            for data in calib_loader
        ]).to(device)
        calib_ctx.calibrate(all_data)

    # Create work directory if not exists
    work_dir = Path(work_dir)
    work_dir.mkdir(parents=True, exist_ok=True)
    calib_ctx.export(work_dir)

    return vl_model, model, tokenizer, work_dir


if __name__ == '__main__':
    import fire

    fire.Fire(calibrate)<|MERGE_RESOLUTION|>--- conflicted
+++ resolved
@@ -23,12 +23,8 @@
     'LlavaLlamaForCausalLM': 'LlamaDecoderLayer',
     'MGMLlamaForCausalLM': 'LlamaDecoderLayer',  # mini gemini
     'InternLMXComposer2ForCausalLM': 'InternLM2DecoderLayer',
-<<<<<<< HEAD
-    'InternLMXComposer2ForCausalLM': 'InternLM2DecoderLayer',
     'Phi3ForCausalLM': 'Phi3DecoderLayer',
-=======
     'ChatGLMForConditionalGeneration': 'GLMBlock'
->>>>>>> 44350f9f
 }
 
 NORM_TYPE_MAP = {
@@ -42,11 +38,8 @@
     'LlavaLlamaForCausalLM': 'LlamaRMSNorm',
     'MGMLlamaForCausalLM': 'LlamaRMSNorm',  # mini gemini
     'InternLMXComposer2ForCausalLM': 'InternLM2RMSNorm',
-<<<<<<< HEAD
     'Phi3ForCausalLM': 'Phi3RMSNorm',
-=======
     'ChatGLMForConditionalGeneration': 'RMSNorm'
->>>>>>> 44350f9f
 }
 
 HEAD_NAME_MAP = {
@@ -60,11 +53,8 @@
     'LlavaLlamaForCausalLM': 'lm_head',
     'MGMLlamaForCausalLM': 'lm_head',  # mini gemini
     'InternLMXComposer2ForCausalLM': 'output',
-<<<<<<< HEAD
     'Phi3ForCausalLM': 'lm_head',
-=======
     'ChatGLMForConditionalGeneration': 'output_layer'
->>>>>>> 44350f9f
 }
 
 
