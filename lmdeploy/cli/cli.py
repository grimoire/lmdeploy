--- conflicted
+++ resolved
@@ -107,11 +107,7 @@
         if engine == 'pytorch':
             model_names = [
                 'llama', 'llama2', 'internlm', 'internlm2', 'baichuan2',
-<<<<<<< HEAD
-                'chatglm2', 'falcon', 'yi', 'mistral', 'gemma'
-=======
-                'chatglm2', 'falcon', 'yi', 'mistral', 'qwen1.5'
->>>>>>> a270a8d0
+                'chatglm2', 'falcon', 'yi', 'mistral', 'qwen1.5', 'gemma'
             ]
         elif engine == 'turbomind':
             from lmdeploy.model import MODELS
