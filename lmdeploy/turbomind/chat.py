# Copyright (c) OpenMMLab. All rights reserved.
import os
import os.path as osp
import random

import fire
import torch

from lmdeploy import turbomind as tm
from lmdeploy.model import MODELS
from lmdeploy.turbomind.tokenizer import Tokenizer

os.environ['TM_LOG_LEVEL'] = 'ERROR'


def input_prompt():
    """Input a prompt in the consolo interface."""
    print('\ndouble enter to end input >>> ', end='')
    sentinel = ''  # ends when this string is seen
    return '\n'.join(iter(input, sentinel))


def valid_str(string, coding='utf-8'):
    """decode text according to its encoding type."""
    invalid_chars = [b'\xef\xbf\xbd']
    bstr = bytes(string, coding)
    for invalid_char in invalid_chars:
        bstr = bstr.replace(invalid_char, b'')
    ret = bstr.decode(encoding=coding, errors='ignore')
    return ret


<<<<<<< HEAD
def main(model_name,
         model_path,
         session_id: int = 1,
         repetition_penalty: float = 1.0,
         tp=torch.cuda.device_count()):
=======
def main(model_path, session_id: int = 1, repetition_penalty: float = 1.0):
>>>>>>> 0cc9d095
    """An example to perform model inference through the command line
    interface.

    Args:
        model_path (str): the path of the deployed model
        session_id (int): the identical id of a session
    """
    tokenizer_model_path = osp.join(model_path, 'triton_models', 'tokenizer')
    tokenizer = Tokenizer(tokenizer_model_path)
<<<<<<< HEAD
    tm_model = tm.TurboMind(model_path,
                            eos_id=tokenizer.eos_token_id,
                            stop_words=model.stop_words,
                            tp=tp)
=======
    tm_model = tm.TurboMind(model_path, eos_id=tokenizer.eos_token_id)
>>>>>>> 0cc9d095
    generator = tm_model.create_instance()

    nth_round = 1
    step = 0
    seed = random.getrandbits(64)
    model_name = tm_model.model_name
    model = MODELS.get(model_name)()

    while True:
        prompt = input_prompt()
        if prompt == 'exit':
            exit(0)
        elif prompt == 'end':
            prompt = model.get_prompt('', nth_round == 1)
            input_ids = tokenizer.encode(prompt)
            for outputs in generator.stream_infer(session_id=session_id,
                                                  input_ids=[input_ids],
                                                  request_output_len=512,
                                                  sequence_start=False,
                                                  sequence_end=True):
                pass
            nth_round = 1
            step = 0
            seed = random.getrandbits(64)
        else:
            print(f'session {session_id}')
            if step >= tm_model.session_len:
                print('WARNING: exceed session max length.'
                      ' Please end the session.')
                continue
            prompt = model.get_prompt(prompt, nth_round == 1)
            input_ids = tokenizer.encode(prompt)
            print(f'{prompt} ', end='', flush=True)
            response_size = 0
            for outputs in generator.stream_infer(
                    session_id=session_id,
                    input_ids=[input_ids],
                    stream_output=True,
                    request_output_len=512,
                    sequence_start=(nth_round == 1),
                    sequence_end=False,
                    step=step,
                    stop=False,
                    top_k=40,
                    top_p=0.8,
                    temperature=0.8,
                    repetition_penalty=repetition_penalty,
                    ignore_eos=False,
                    random_seed=seed if nth_round == 1 else None):
                res, tokens = outputs[0]
                # decode res
                response = tokenizer.decode(res)[response_size:]
                response = valid_str(response)
                print(f'{response}', end='', flush=True)
                response_size += len(response)

            # update step
            step += len(input_ids) + tokens
            print()

            nth_round += 1


if __name__ == '__main__':
    fire.Fire(main)<|MERGE_RESOLUTION|>--- conflicted
+++ resolved
@@ -30,15 +30,10 @@
     return ret
 
 
-<<<<<<< HEAD
-def main(model_name,
-         model_path,
+def main(model_path,
          session_id: int = 1,
          repetition_penalty: float = 1.0,
          tp=torch.cuda.device_count()):
-=======
-def main(model_path, session_id: int = 1, repetition_penalty: float = 1.0):
->>>>>>> 0cc9d095
     """An example to perform model inference through the command line
     interface.
 
@@ -48,14 +43,7 @@
     """
     tokenizer_model_path = osp.join(model_path, 'triton_models', 'tokenizer')
     tokenizer = Tokenizer(tokenizer_model_path)
-<<<<<<< HEAD
-    tm_model = tm.TurboMind(model_path,
-                            eos_id=tokenizer.eos_token_id,
-                            stop_words=model.stop_words,
-                            tp=tp)
-=======
-    tm_model = tm.TurboMind(model_path, eos_id=tokenizer.eos_token_id)
->>>>>>> 0cc9d095
+    tm_model = tm.TurboMind(model_path, eos_id=tokenizer.eos_token_id, tp=tp)
     generator = tm_model.create_instance()
 
     nth_round = 1
