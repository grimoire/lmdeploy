--- conflicted
+++ resolved
@@ -897,14 +897,13 @@
 
         return session
 
-<<<<<<< HEAD
     def start_loop(self):
         """start engine loop."""
         if hasattr(self.engine, 'start_loop'):
             return self.engine.start_loop()
         else:
             return True
-=======
+
     """ DistServe Async Engine API Begin """
 
     def free_cache(self, session_id: int):
@@ -920,5 +919,4 @@
     def p2p_connect(self, conn_request: List[DistServeConnectionRequest]):
         return self.engine.executor.p2p_connect(conn_request)
 
-    """ DistServe Async Engine API End """
->>>>>>> 50b0ef78
+    """ DistServe Async Engine API End """