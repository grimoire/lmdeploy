--- conflicted
+++ resolved
@@ -873,20 +873,10 @@
     - skip_special_tokens (bool): Whether or not to remove special tokens
         in the decoding. Default to be True.
     """
-<<<<<<< HEAD
-    if request.cancel and request.session_id != -1:
-        await VariableInterface.async_engine.stop_session(request.session_id)
-        return {
-            'text': '',
-            'tokens': 0,
-            'input_tokens': 0,
-            'history_tokens': 0,
-            'finish_reason': 'stop'
-        }
-=======
     if request.cancel:
         if request.session_id != -1:
-            VariableInterface.async_engine.stop_session(request.session_id)
+            await VariableInterface.async_engine.stop_session(
+                request.session_id)
             return {
                 'text': '',
                 'tokens': 0,
@@ -895,10 +885,9 @@
                 'finish_reason': 'stop'
             }
         else:
-            create_error_response(
+            return create_error_response(
                 HTTPStatus.BAD_REQUEST,
                 'please set a session_id to cancel a request')
->>>>>>> cc06bbaf
     if request.session_id == -1:
         VariableInterface.session_id += 1
         request.session_id = VariableInterface.session_id
