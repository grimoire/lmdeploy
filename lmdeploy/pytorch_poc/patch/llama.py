--- conflicted
+++ resolved
@@ -16,6 +16,56 @@
 
 _tp_from_config = version.parse(
     transformers.__version__) >= version.parse('4.32')
+
+
+def _rowwise_parallelize_linear_fn(
+    module: nn.Module,
+    device_mesh: DeviceMesh,
+) -> None:
+    """
+    This function parallelizes the input :class:`nn.Linear` module in
+    :class:`RowwiseParallel` style.
+
+    Args:
+        module (:class:`nn.Module`):
+            The :class:`nn.Linear` module to be parallelized.
+        device_mesh (:class:`DeviceMesh`):
+            Object which describes the mesh topology of devices.
+
+    Returns:
+        None
+    """
+    for name, param in module.named_parameters():
+        dist_spec = ([Shard(1)] if name == 'weight' else
+                     [Replicate()]  # type: ignore[list-item]
+                     )
+        dist_param = torch.nn.Parameter(
+            distribute_tensor(param, device_mesh, dist_spec))
+        module.register_parameter(name, dist_param)
+
+
+def _colwise_parallelize_linear_fn(
+    module: nn.Module,
+    device_mesh: DeviceMesh,
+) -> None:
+    """
+    This function parallelizes the input :class:`nn.Linear` module in
+    :class:`ColwiseParallel` style.
+
+    Args:
+        module (:class:`nn.Module`):
+            The :class:`nn.Linear` module to be parallelized.
+        device_mesh (:class:`DeviceMesh`):
+            Object which describes the mesh topology of devices.
+
+    Returns:
+        None
+    """
+
+    for name, param in module.named_parameters():
+        dist_param = torch.nn.Parameter(
+            distribute_tensor(param, device_mesh, [Shard(0)]))
+        module.register_parameter(name, dist_param)
 
 
 def apply_rotary_pos_emb(q, k, cos, sin, position_ids):
@@ -53,10 +103,37 @@
 
 class LlamaAttention(nn.Module):
 
-    def __init__(self, origin_mod: nn.Module, context: Any):
-        super().__init__()
-        self.origin_mod = origin_mod
-        self.context = context
+    @classmethod
+    def _distribute_partition_fn(cls, mod_name: str, mod: nn.Module,
+                                 device_mesh: DeviceMesh):
+        if mod_name != '':
+            return
+
+        assert hasattr(mod, 'q_proj')
+        assert hasattr(mod, 'k_proj')
+        assert hasattr(mod, 'v_proj')
+        assert hasattr(mod, 'o_proj')
+
+        # qkv
+        _colwise_parallelize_linear_fn(mod.q_proj, device_mesh=device_mesh)
+        _colwise_parallelize_linear_fn(mod.k_proj, device_mesh=device_mesh)
+        _colwise_parallelize_linear_fn(mod.v_proj, device_mesh=device_mesh)
+
+        # o
+        _rowwise_parallelize_linear_fn(mod.o_proj, device_mesh=device_mesh)
+
+    @classmethod
+    def _distribute_output_fn(cls, outputs, device_mesh: DeviceMesh):
+        # return outputs
+        attn_output, attn_weights, past_key_value = outputs
+
+        local_out = attn_output.to_local()
+        dist.all_reduce(local_out)
+        attn_output = DTensor.from_local(local_out,
+                                         device_mesh=device_mesh,
+                                         placements=[Replicate()])
+
+        return attn_output, attn_weights, past_key_value
 
     def _contiguous_batching_forward(
         self,
@@ -78,15 +155,6 @@
 
         max_seq_len = position_ids.size(-1)
 
-<<<<<<< HEAD
-        if origin_self.config.pretraining_tp > 1:
-            key_value_slicing = (
-                origin_self.num_key_value_heads *
-                origin_self.head_dim) // origin_self.config.pretraining_tp
-            query_slices = origin_self.q_proj.weight.split(
-                (origin_self.num_heads * origin_self.head_dim) //
-                origin_self.config.pretraining_tp,
-=======
         if origin_config.pretraining_tp > 1:
             key_value_slicing = (
                 origin_self.num_key_value_heads *
@@ -94,7 +162,6 @@
             query_slices = origin_self.q_proj.weight.split(
                 (origin_self.num_heads * origin_self.head_dim) //
                 origin_config.pretraining_tp,
->>>>>>> 105070fb
                 dim=0)
             key_slices = origin_self.k_proj.weight.split(key_value_slicing,
                                                          dim=0)
@@ -103,31 +170,19 @@
 
             query_states = [
                 F.linear(hidden_states, query_slices[i])
-<<<<<<< HEAD
-                for i in range(origin_self.config.pretraining_tp)
-=======
                 for i in range(origin_config.pretraining_tp)
->>>>>>> 105070fb
             ]
             query_states = torch.cat(query_states, dim=-1)
 
             key_states = [
                 F.linear(hidden_states, key_slices[i])
-<<<<<<< HEAD
-                for i in range(origin_self.config.pretraining_tp)
-=======
                 for i in range(origin_config.pretraining_tp)
->>>>>>> 105070fb
             ]
             key_states = torch.cat(key_states, dim=-1)
 
             value_states = [
                 F.linear(hidden_states, value_slices[i])
-<<<<<<< HEAD
-                for i in range(origin_self.config.pretraining_tp)
-=======
                 for i in range(origin_config.pretraining_tp)
->>>>>>> 105070fb
             ]
             value_states = torch.cat(value_states, dim=-1)
 
@@ -185,18 +240,6 @@
                             BLOCK=block_size)
         attn_output = attn_output.reshape(-1, origin_self.hidden_size)
 
-<<<<<<< HEAD
-        if origin_self.config.pretraining_tp > 1:
-            attn_output = attn_output.split(origin_self.hidden_size //
-                                            origin_self.config.pretraining_tp,
-                                            dim=1)
-            o_proj_slices = origin_self.o_proj.weight.split(
-                origin_self.hidden_size // origin_self.config.pretraining_tp,
-                dim=1)
-            attn_output = sum([
-                F.linear(attn_output[i], o_proj_slices[i])
-                for i in range(origin_self.config.pretraining_tp)
-=======
         if origin_config.pretraining_tp > 1:
             attn_output = attn_output.split(origin_self.hidden_size //
                                             origin_config.pretraining_tp,
@@ -206,7 +249,6 @@
             attn_output = sum([
                 F.linear(attn_output[i], o_proj_slices[i])
                 for i in range(origin_config.pretraining_tp)
->>>>>>> 105070fb
             ])
         else:
             attn_output = origin_self.o_proj(attn_output)
@@ -238,43 +280,24 @@
 
 class LlamaMLP(nn.Module):
 
-    # @classmethod
-    # def _get_parallelize_plan(cls):
-    #     return {
-    #         'gate_proj': ColwiseParallel(),
-    #         'up_proj': ColwiseParallel(),
-    #         'down_proj': RowwiseParallel()
-    #     }
-
     @classmethod
     def _distribute_partition_fn(cls, mod_name: str, mod: nn.Module,
                                  device_mesh: DeviceMesh):
         if mod_name != '':
             return
 
+        assert hasattr(mod, 'gate_proj')
+        assert hasattr(mod, 'up_proj')
+        assert hasattr(mod, 'down_proj')
+
         # gate
-        module = mod.gate_proj
-        for name, param in module.named_parameters():
-            dist_param = torch.nn.Parameter(
-                distribute_tensor(param, device_mesh, [Shard(0)]))
-            module.register_parameter(name, dist_param)
+        _colwise_parallelize_linear_fn(mod.gate_proj, device_mesh=device_mesh)
 
         # up
-        module = mod.up_proj
-        for name, param in module.named_parameters():
-            dist_param = torch.nn.Parameter(
-                distribute_tensor(param, device_mesh, [Shard(0)]))
-            module.register_parameter(name, dist_param)
+        _colwise_parallelize_linear_fn(mod.up_proj, device_mesh=device_mesh)
 
         # down
-        module = mod.down_proj
-        for name, param in module.named_parameters():
-            dist_spec = ([Shard(1)] if name == 'weight' else
-                         [Replicate()]  # type: ignore[list-item]
-                         )
-            dist_param = torch.nn.Parameter(
-                distribute_tensor(param, device_mesh, dist_spec))
-            module.register_parameter(name, dist_param)
+        _rowwise_parallelize_linear_fn(mod.down_proj, device_mesh=device_mesh)
 
     @classmethod
     def _distribute_output_fn(cls, outputs: DTensor, device_mesh: DeviceMesh):
