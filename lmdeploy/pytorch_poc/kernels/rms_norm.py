# Copyright (c) OpenMMLab. All rights reserved.
import torch
import triton
import triton.language as tl
from torch import Tensor
from triton.runtime.jit import get_cuda_stream


@triton.jit
def rms_norm_kernel(input, weight, output, input_row_stride, n_cols, eps,
                    N_COLS: tl.constexpr, BLOCK_N: tl.constexpr):
    """rms norm kernel."""
    prog_id = tl.program_id(0)
    offsets = tl.arange(0, BLOCK_N)

    w = tl.load(weight + offsets, mask=offsets < n_cols)

    x_ptr = input + prog_id * input_row_stride
    x = tl.load(x_ptr + offsets, mask=offsets < n_cols)
    xf = x.to(tl.float32)

    var = tl.sum(xf * xf, 0) * float(1.0 / N_COLS)
    out = xf / tl.sqrt(var + eps)
    out = (w * out).to(x.dtype)

    out_ptr = output + prog_id * input_row_stride
    tl.store(out_ptr + offsets, out, mask=offsets < n_cols)


def rms_norm(hidden_states: Tensor, weight: Tensor, eps: float = 1e-6):
    """rms norm."""
    feat_size = weight.size(-1)
<<<<<<< HEAD
    seq_len = x.numel() // x.size(-1)
=======
    seq_len = hidden_states.flatten(0, -2).size(0)
    input_stride = hidden_states.flatten(0, -2).stride(0)
>>>>>>> 3618c0da

    BLOCK_N = triton.next_power_of_2(feat_size)

    out = torch.empty_like(hidden_states)

    device = x.device
    device_idx = device.index
    device_type = device.type
    stream = get_cuda_stream(device_idx)
    grid = [
        seq_len,
    ]
    rms_norm_kernel[grid](hidden_states,
                          weight,
                          out,
                          input_stride,
                          feat_size,
                          eps,
                          feat_size,
                          BLOCK_N,
                          num_warps=4,
                          num_stages=2,
                          stream=stream,
                          device=device_idx,
                          device_type=device_type)

    return out


if __name__ == '__main__':
    import time

    def torch_forward(hidden_states, weight, variance_epsilon=1e-6):
        input_dtype = hidden_states.dtype
        hidden_states = hidden_states.to(torch.float32)
        variance = hidden_states.pow(2).mean(-1, keepdim=True)
        hidden_states = hidden_states * torch.rsqrt(variance +
                                                    variance_epsilon)
        return weight * hidden_states.to(input_dtype)

    def test_rms_norm(bsz, ctx_len, feat_len, dtype):
        input = torch.empty((bsz, ctx_len, feat_len),
                            dtype=dtype,
                            device='cuda').normal_(mean=0.,
                                                   std=0.5).contiguous()
        weight = torch.empty((feat_len), dtype=dtype,
                             device='cuda').normal_(mean=0.,
                                                    std=0.5).contiguous()
        triton_output = rms_norm(hidden_states=input, weight=weight)
        torch_output = torch_forward(hidden_states=input, weight=weight)
        assert torch.allclose(torch_output, triton_output, atol=1e-2, rtol=0)

        N_REPEATS = 20

        t0 = time.time()
        for _ in range(N_REPEATS):
            torch_forward(hidden_states=input, weight=weight)

        t1 = time.time()
        for _ in range(N_REPEATS):
            rms_norm(hidden_states=input, weight=weight)
        t2 = time.time()

        torch_cost = (t1 - t0) / N_REPEATS * 1000
        triton_cost = (t2 - t1) / N_REPEATS * 1000
        print(
            'input {} weight {} dtype {}\n  torch {:.3f} triton {:.3f} (ms)\n'.
            format(input.shape, weight.shape, dtype, torch_cost, triton_cost))

    test_rms_norm(1, 8128, 5120, torch.float16)
    test_rms_norm(1, 8128, 5120, torch.float32)
    test_rms_norm(1, 992, 128, torch.float16)
    test_rms_norm(1, 65537, 128, torch.float32)<|MERGE_RESOLUTION|>--- conflicted
+++ resolved
@@ -30,18 +30,14 @@
 def rms_norm(hidden_states: Tensor, weight: Tensor, eps: float = 1e-6):
     """rms norm."""
     feat_size = weight.size(-1)
-<<<<<<< HEAD
-    seq_len = x.numel() // x.size(-1)
-=======
-    seq_len = hidden_states.flatten(0, -2).size(0)
-    input_stride = hidden_states.flatten(0, -2).stride(0)
->>>>>>> 3618c0da
+    seq_len = hidden_states.numel() // hidden_states.size(-1)
+    input_stride = hidden_states.stride(-2)
 
     BLOCK_N = triton.next_power_of_2(feat_size)
 
     out = torch.empty_like(hidden_states)
 
-    device = x.device
+    device = hidden_states.device
     device_idx = device.index
     device_type = device.type
     stream = get_cuda_stream(device_idx)
