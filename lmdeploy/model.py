# Copyright (c) OpenMMLab. All rights reserved.
import dataclasses
from abc import abstractmethod
from typing import List

from mmengine import Registry

MODELS = Registry('model', locations=['lmdeploy.model'])


@dataclasses.dataclass
class SamplingParam:
    top_p: float = 0.8
    top_k: float = None
    temperature: float = 0.8
    repetition_penalty: float = 1.0


@MODELS.register_module(name='internlm')
@MODELS.register_module(name='llama')
@MODELS.register_module(name='base')
class BaseModel:
    """Base model."""

    def __init__(self,
                 session_len=2048,
                 top_p=0.8,
                 top_k=None,
                 temperature=0.8,
                 repetition_penalty=1.0,
                 capability='chat',
                 stop_words=None,
                 **kwargs):
        self.session_len = session_len
        self.top_p = top_p
        self.top_k = top_k
        self.temperature = temperature
        self.repetition_penalty = repetition_penalty
        self.stop_words = stop_words
        self.capability = capability

    def get_prompt(self, prompt, sequence_start=True):
        """Return the prompt that is concatenated with other elements in the
        chat template.

        Args:
            prompt (str): user's input prompt
            sequence_start (bool): indicator for the first round chat of a
               session sequence
        Returns:
            str: the concatenated prompt
        """
        if self.capability == 'completion':
            return prompt
        else:
            return self.decorate_prompt(prompt, sequence_start)

    @abstractmethod
    def decorate_prompt(self, prompt, sequence_start):
        return prompt

    @staticmethod
    def _translate_messages(messages: List):
        """Translate messages into system, user speaking list, assistant
        speaking list.

        Args:
            messages (List): chat history
        Returns:
            Turple: consists of system (str), users (List[str]),
                assistants (List[str])
        """
        system = None
        users = []
        assistants = []
        assert isinstance(messages, List)
        for message in messages:
            msg_role = message['role']
            if msg_role == 'system':
                system = message['content']
            elif msg_role == 'user':
                users.append(message['content'])
            elif msg_role == 'assistant':
                assistants.append(message['content'])
            else:
                raise ValueError(f'Unknown role: {msg_role}')
        assistants.append(None)
        return system, users, assistants

    @abstractmethod
    def messages2prompt(self, messages, sequence_start=True):
        """Return the prompt that is concatenated with other elements in the
        chat template. When messages arg is a string, return
        self.get_prompt(messages). When messages arg is a chat history, return
        translated prompt from chat history.

        Args:
            messages (str | List): user's input prompt
        Returns:
            str: the concatenated prompt
        """
        if isinstance(messages, str):
            return self.get_prompt(messages)
        # chat history processing in derived classes

    @property
    def sampling_param(self):
        return SamplingParam(top_p=self.top_p,
                             top_k=self.top_k,
                             temperature=self.temperature,
                             repetition_penalty=self.repetition_penalty)

    def update_input_ids(self, input_ids: List[int]):
        """Further modify input ids of the prompt."""
        return input_ids


@MODELS.register_module(name='wizardlM')
@MODELS.register_module(name='vicuna')
class Vicuna(BaseModel):
    """Chat template of vicuna model."""

    def __init__(
            self,
            system="""A chat between a curious user and an artificial intelligence assistant. The assistant gives helpful, detailed, and polite answers to the user's questions. """,  # noqa: E501
            user='USER',
            assistant='ASSISTANT',
            **kwargs):
        super().__init__(**kwargs)
        self.system = system
        self.user = user
        self.assistant = assistant

    def decorate_prompt(self, prompt, sequence_start=True):
        """Return the prompt that is concatenated with other elements in the
        chat template.

        Args:
            prompt (str): user's input prompt
            sequence_start (bool): indicator for the first round chat of a
               session sequence
        Returns:
            str: the concatenated prompt
        """
        assert self.capability == 'chat', \
            f'{type(self).__name__} has no capability of {self.capability}'
        if sequence_start:
            return f'{self.system} {self.user}: {prompt} {self.assistant}: '
        else:
            return f'</s>{self.user}: {prompt} {self.assistant}: '

    def messages2prompt(self, messages, sequence_start=True):
        """Return the prompt that is concatenated with other elements in the
        chat template.

        Args:
            messages (str | List): user's input prompt
        Returns:
            str: the concatenated prompt
        """
        if isinstance(messages, str):
            return self.get_prompt(messages, sequence_start)
        system, users, assistants = self._translate_messages(messages)
        system = self.system if not system else system
        ret = system + ' '
        for user, assistant in zip(users, assistants):
            if assistant:
                ret += f'{self.user}: {user} {self.assistant}: {assistant}</s>'
            else:
                ret += f'{self.user}: {user} {self.assistant}: '
        return ret


@MODELS.register_module(name='internlm-chat')
@MODELS.register_module(name='internlm-chat-7b')
class InternLMChat7B(BaseModel):
    """Chat template of InternLM model."""

    def __init__(
            self,
            system='<|System|>:',
            meta_instruction="""You are an AI assistant whose name is InternLM (书生·浦语).
- InternLM (书生·浦语) is a conversational language model that is developed by Shanghai AI Laboratory (上海人工智能实验室). It is designed to be helpful, honest, and harmless.
- InternLM (书生·浦语) can understand and communicate fluently in the language chosen by the user such as English and 中文.
""",  # noqa: E501
            user='<|User|>:',
            eoh='\n',
            eoa='<eoa>\n',
            eosys='\n',
            assistant='<|Bot|>:',
            stop_words=['<eoa>'],
            **kwargs):
        super().__init__(**kwargs)
        self.system = system
        self.meta_instruction = meta_instruction
        self.user = user
        self.eoh = eoh
        self.eoa = eoa
        self.eosys = eosys
        self.assistant = assistant
        self.stop_words = stop_words

    def decorate_prompt(self, prompt, sequence_start=True):
        """Return the prompt that is concatenated with other elements in the
        chat template.

        Args:
            prompt (str): user's input prompt
            sequence_start (bool): indicator for the first round chat of a
               session sequence
        Returns:
            str: the concatenated prompt
        """
        assert self.capability == 'chat', \
            f'{type(self).__name__} has no capability of {self.capability}'
        if sequence_start:
            return f'{self.system}{self.meta_instruction}{self.eosys}' \
                   f'{self.user}{prompt}{self.eoh}' \
                   f'{self.assistant}'
        else:
            return f'\n{self.user}{prompt}{self.eoh}' \
                   f'{self.assistant}'

    def messages2prompt(self, messages, sequence_start=True):
        """Return the prompt that is concatenated with other elements in the
        chat template.

        Args:
            messages (str | List): user's input prompt
        Returns:
            str: the concatenated prompt
        """

        if isinstance(messages, str):
            return self.get_prompt(messages, sequence_start)
        eox_map = dict(user=self.eoh, assistant=self.eoa, system=self.eosys)
        ret = ''
        if self.meta_instruction:
            ret += f'{self.system}:{self.meta_instruction}{self.eosys}'

        for message in messages:
            role = message['role']
            content = message['content']
            ret += f'{eval(f"self.{role}")}{content}{eox_map[role]}'
        ret += f'{self.assistant}'
        return ret


@MODELS.register_module(name='internlm-chat-20b')
@MODELS.register_module(name='internlm-chat-7b-8k')
class InternLMChat7B8K(InternLMChat7B):
    """Chat template and generation parameters of InternLM-Chat-7B-8K and
    InternLM-Chat-20B models."""

    def __init__(self, session_len=8192, **kwargs):
        super(InternLMChat7B8K, self).__init__(**kwargs)
        self.session_len = session_len


@MODELS.register_module(name='internlm-20b')
class InternLMBaseModel20B(BaseModel):
    """Generation parameters of InternLM-20B-Base model."""

    def __init__(self, session_len=4096, capability='completion', **kwargs):
        super().__init__(session_len=session_len,
                         capability=capability,
                         **kwargs)


@MODELS.register_module(name='baichuan-7b')
class Baichuan7B(BaseModel):
    """Generation parameters of Baichuan-7B base model."""

    def __init__(self, repetition_penalty=1.1, **kwargs):
        super().__init__(**kwargs)
        self.repetition_penalty = repetition_penalty


@MODELS.register_module(name='baichuan2-7b')
class Baichuan2_7B(BaseModel):
    """Chat template and generation parameters of Baichuan2-7B-Base and
    Baichuan2-7B-Chat models."""

    def __init__(self,
                 temperature=0.3,
                 top_k=5,
                 top_p=0.85,
                 repetition_penalty=1.05,
                 **kwargs):
        super().__init__(temperature=temperature,
                         top_k=top_k,
                         top_p=top_p,
                         repetition_penalty=repetition_penalty,
                         **kwargs)
        self.user_token = '<reserved_106>'  # id = 195
        self.assistant_token = '<reserved_107>'  # id = 196

    def decorate_prompt(self, prompt, sequence_start=True):
        """Return the prompt that is concatenated with other elements in the
        chat template.

        Args:
            prompt (str): user's input prompt
            sequence_start (bool): indicator for the first round chat of a
               session sequence
        Returns:
            str: the concatenated prompt
        """
        assert self.capability == 'chat', \
            f'{type(self).__name__} has no capability of {self.capability}'
        return f'{self.user_token}{prompt}{self.assistant_token}'

    def messages2prompt(self, messages, sequence_start=True):
        """Return the prompt that is concatenated with other elements in the
        chat template.

        Args:
            messages (str | List): user's input prompt
        Returns:
            str: the concatenated prompt
        """
        if isinstance(messages, str):
            return self.get_prompt(messages, sequence_start)
        system, users, assistants = self._translate_messages(messages)
        ret = ''
        for user, assistant in zip(users, assistants):
            ret += f'{self.user_token}{user}{self.assistant_token}'
            if assistant:
                ret += f'{assistant}'
        return ret


@MODELS.register_module(name='puyu')
class Puyu(BaseModel):
    """Chat template of puyu model.This is only for internal usage in Shanghai
    AI Laboratory."""

    def __init__(self,
                 meta_instruction='',
                 system='',
                 eosys='',
                 user='',
                 eoh='',
                 assistant='',
                 eoa='',
                 stop_words=None,
                 **kwargs):
        super().__init__(**kwargs)
        self.meta_instruction = meta_instruction
        self.system = system
        self.user = user
        self.assistant = assistant
        self.stop_words = stop_words
        self.eosys = eosys
        self.eoh = eoh
        self.eoa = eoa

    def decorate_prompt(self, prompt, sequence_start=True):
        assert self.capability == 'chat', \
            f'{type(self).__name__} has no capability of {self.capability}'
        if sequence_start:
            return f'{self.system}{self.meta_instruction}{self.eosys}' \
                   f'{self.user}{prompt}{self.eoh}' \
                   f'{self.assistant}'
        else:
            return f'{self.eoa}{self.user}{prompt}{self.eoh}{self.assistant}'

    def messages2prompt(self, messages, sequence_start=True):
        """Return the prompt that is concatenated with other elements in the
        chat template.

        Args:
            messages (str | List): user's input prompt
            sequence_start (bool): flag to start the sequence
        Returns:
            str: the concatenated prompt
        """
        if isinstance(messages, str):
            return self.get_prompt(messages, sequence_start)
        eox_map = dict(user=self.eoh, assistant=self.eoa, system=self.eosys)
        ret = ''
        if self.meta_instruction:
            ret += f'{self.system}{self.meta_instruction}{self.eosys}'

        for message in messages:
            role = message['role']
            content = message['content']
            ret += f'{eval(f"self.{role}")}{content}{eox_map[role]}'
        ret += f'{self.assistant}'
        return ret


@MODELS.register_module(name='llama2')
class Llama2(BaseModel):
    """Chat template of LLaMA2 model."""

    def __init__(
            self,
            b_inst='[INST]',
            e_inst='[/INST]',
            b_sys='<<SYS>>\n',
            e_sys='\n<</SYS>>\n\n',
            system="""\
You are a helpful, respectful and honest assistant. Always answer as helpfully as possible, while being safe. Your answers should not include any harmful, unethical, racist, sexist, toxic, dangerous, or illegal content. Please ensure that your responses are socially unbiased and positive in nature.

If a question does not make any sense, or is not factually coherent, explain why instead of answering something not correct. If you don't know the answer to a question, please don't share false information.""",  # noqa: E501
            session_len=4096,
            **kwargs):
        super().__init__(**kwargs)
        self.b_inst = b_inst
        self.e_inst = e_inst
        self.b_sys = b_sys
        self.e_sys = e_sys
        self.default_sys_prompt = system
        self.session_len = session_len

    def decorate_prompt(self, prompt, sequence_start=True):
        """Return the prompt that is concatenated with other elements in the
        chat template.

        Args:
            prompt (str): user's input prompt
            sequence_start (bool): indicator for the first round chat of a
               session sequence
        Returns:
            str: the concatenated prompt
        """
        assert self.capability == 'chat', \
            f'{type(self).__name__} has no capability of {self.capability}'
        if sequence_start:
            return f'{self.b_inst} ' \
                   f'{self.b_sys} {self.default_sys_prompt} {self.e_sys}' \
                   f'{prompt} {self.e_inst} '

        return f'{self.b_inst} {prompt} {self.e_inst} '

    def messages2prompt(self, messages, sequence_start=True):
        """Return the prompt that is concatenated with other elements in the
        chat template.

        Args:
            messages (str | List): user's input prompt
        Returns:
            str: the concatenated prompt
        """
        if isinstance(messages, str):
            return self.get_prompt(messages, sequence_start)
        system, users, assistants = self._translate_messages(messages)
        system = self.default_sys_prompt if not system else system
        ret = f'{self.b_inst} {self.b_sys} {system} {self.e_sys}'
        for i, (user, assistant) in enumerate(zip(users, assistants)):
            if i != 0:
                ret += f'{self.b_inst} '
            if assistant:
                ret += f'{user} {self.e_inst} {assistant}'
            else:
                ret += f'{user} {self.e_inst} '
        return ret


@MODELS.register_module(name='qwen-14b')
@MODELS.register_module(name='qwen-7b')
class Qwen7BChat(BaseModel):
    """Chat template for Qwen-7B-Chat."""

    def __init__(self,
                 session_len=8192,
                 top_p=0.5,
                 top_k=40,
                 temperature=1.0,
                 im_start='<|im_start|>',
                 im_end='<|im_end|>',
                 system='You are a helpful assistant.',
                 stop_words=['<|im_end|>'],
                 **kwargs):
        super().__init__(**kwargs)
        self.session_len = session_len
        self.top_p = top_p
        self.top_k = top_k
        self.temperature = temperature

        self.im_start = im_start
        self.im_end = im_end
        self.system = system
        self.stop_words = stop_words

    def decorate_prompt(self, prompt, sequence_start=True):
        assert self.capability == 'chat', \
            f'{type(self).__name__} has no capability of {self.capability}'
        if sequence_start:
            return f'{self.im_start}system\n{self.system}{self.im_end}' \
                   f'\n{self.im_start}user\n{prompt}{self.im_end}' \
                   f'\n{self.im_start}assistant\n'

        return f'\n{self.im_start}user\n{prompt}{self.im_end}' \
               f'\n{self.im_start}assistant\n'

    def messages2prompt(self, messages, sequence_start=True):
        """Return the prompt that is concatenated with other elements in the
        chat template.

        Args:
            messages (str | List): user's input prompt
        Returns:
            str: the concatenated prompt
        """
        if isinstance(messages, str):
            return self.get_prompt(messages, sequence_start)
        system, users, assistants = self._translate_messages(messages)
        system = self.system if not system else system
        ret = f'{self.im_start}system\n{system}{self.im_end}'
        for user, assistant in zip(users, assistants):
            if assistant:
                ret += f'\n{self.im_start}user\n{user}{self.im_end}' \
                       f'\n{self.im_start}assistant\n{assistant}'
            else:
                ret += f'\n{self.im_start}user\n{user}{self.im_end}' \
                       f'\n{self.im_start}assistant\n'
        return ret


@MODELS.register_module(name='codellama')
class CodeLlama(Llama2):

    def __init__(self,
                 system='',
                 session_len=4096,
                 suffix_first=False,
                 stop_words=None,
                 **kwargs):
        super().__init__(**kwargs)
        caps = ['completion', 'infilling', 'chat', 'python']
        assert self.capability in caps, \
            f'{self.capability} is not supported. ' \
            f'The supported capabilities are: {caps}'
        self.default_sys_prompt = system
        self.session_len = session_len
        self.suffix_first = suffix_first
        self.stop_words = stop_words

        # The following sampling parameters refers to https://github.com/facebookresearch/codellama # noqa: E501
        if self.capability == 'completion' or self.capability == 'python':
            self.top_p = kwargs.get('top_p', 0.9)
            self.temperature = kwargs.get('temperature', 0.2)
        if self.capability == 'chat':
            self.top_p = kwargs.get('top_p', 0.95)
            self.temperature = kwargs.get('temperature', 0.2)
        elif self.capability == 'infilling':
            self.top_p = kwargs.get('top_p', 0.9)
            self.temperature = kwargs.get('temperature', 0.0)
            if self.stop_words is None:
                self.stop_words = ['<EOT>']

    def decorate_prompt(self, prompt, sequence_start=True):
        if self.capability == 'infilling':
            return self._infill_prompt(prompt)
        elif self.capability == 'chat':
            return self._get_prompt(prompt, sequence_start)
        else:  # python speicalist
            return prompt

    def _infill_prompt(self, prompt):
        prefix, suffix = prompt.split('<FILL>')
        if self.suffix_first:
            # format as "<PRE> <SUF>{suf} <MID> {pre}"
            prompt = f'<PRE> <SUF>{suffix} <MID> {prefix}'
        else:
            # format as "<PRE> {pre} <SUF>{suf} <MID>"
            prompt = f'<PRE> {prefix} <SUF>{suffix} <MID>'
        return prompt

    def _get_prompt(self, prompt, sequence_start):
        prompt = prompt.strip()
        if sequence_start:
            return f'{self.b_inst} ' \
                   f'{self.b_sys}{self.default_sys_prompt}{self.e_sys}' \
                   f'{prompt} {self.e_inst}'

        return f'{self.b_inst} {prompt} {self.e_inst}'

    def messages2prompt(self, messages, sequence_start=True):
        assert self.capability == 'chat', \
            f'codellama message2prompt only supports chat mode ' \
            f'but got {self.cap} mode'
        return super().messages2prompt(messages, sequence_start)


@MODELS.register_module(name='falcon')
class Falcon(BaseModel):

    def __init__(self):
        super().__init__()

<<<<<<< HEAD
    def update_input_ids(self, input_ids: List):
        if len(input_ids) == 0:
            # avoid empty input to model
            input_ids = [11]
        return input_ids
=======
    def get_prompt(self, prompt, sequence_start=True):
        prompt = super().get_prompt(prompt, sequence_start)
        if len(prompt) == 0:
            return '<|endoftext|>'
        return prompt
>>>>>>> 872c4477


@MODELS.register_module(name='chatglm2-6b')
class ChatGLM2(BaseModel):

    def __init__(self):
        super().__init__()
        self.count = 0

    def get_prompt(self, prompt, sequence_start=True):
        # need more check
        # https://github.com/THUDM/ChatGLM2-6B/issues/48
        # [64790, 64792] to be prepended
        self.count += 1
        return f'[Round {self.count}]\n\n问：{prompt}\n\n答：'

<<<<<<< HEAD
    def update_input_ids(self, input_ids: List):
        input_ids = [64790, 64792] + input_ids
        return input_ids

=======
>>>>>>> 872c4477

@MODELS.register_module(name='solar')
class SOLAR(BaseModel):
    """Chat template of SOLAR model.

    `https://huggingface.co/upstage/SOLAR-0-70b-16bit`
    """

    def __init__(self,
                 b_sys='### System:\n',
                 e_sys='\n\n',
                 user='### User:\n',
                 eoh='\n\n',
                 assistant='### Assistant:\n',
                 eoa='\n\n',
                 system='',
                 session_len=2048,
                 **kwargs):
        super().__init__(**kwargs)
        self.b_sys = b_sys
        self.e_sys = e_sys
        self.user = user
        self.eoh = eoh
        self.assistant = assistant
        self.eoa = eoa
        self.system = system
        self.session_len = session_len

    def decorate_prompt(self, prompt, sequence_start=True):
        """Return the prompt that is concatenated with other elements in the
        chat template.

        Args:
            prompt (str): user's input prompt
            sequence_start (bool): indicator for the first round chat of a
               session sequence
        Returns:
            str: the concatenated prompt
        """
        assert self.capability == 'chat', \
            f'{type(self).__name__} has no capability of {self.capability}'
        if sequence_start:
            return f'{self.b_sys}{self.system}{self.e_sys}' \
                   f'{self.user}{prompt}{self.eoh}{self.assistant}'

        return f'{self.user}{prompt}{self.eoh}{self.assistant}'

    def messages2prompt(self, messages, sequence_start=True):
        """Return the prompt that is concatenated with other elements in the
        chat template.

        Args:
            messages (str | List): user's input prompt
        Returns:
            str: the concatenated prompt
        """
        if isinstance(messages, str):
            return self.get_prompt(messages, sequence_start)
        system, users, assistants = self._translate_messages(messages)
        system = self.system if not system else system
        ret = f'{self.b_sys}{system}{self.e_sys}'
        for i, (user, assistant) in enumerate(zip(users, assistants)):
            ret += f'{self.user}{user}{self.eoh}{self.assistant}'
            if assistant:
                ret += f'{assistant}{self.eoa}'
        return ret


@MODELS.register_module(name='ultracm')
@MODELS.register_module(name='ultralm')
class UltraChat(BaseModel):
    """Template of UltraCM and UltraLM models.

    `https://huggingface.co/openbmb/UltraCM-13b`
    `https://huggingface.co/openbmb/UltraLM-13b`
    """

    def __init__(
            self,
            system="""User: A one-turn chat between a curious user and an artificial intelligence assistant. The assistant gives helpful, very detailed, and polite answers to the user's questions.</s>""",  # noqa: E501
            eos='</s>',
            user='User: ',
            assistant='Assistant: ',
            session_len=2048,
            **kwargs):
        super().__init__(**kwargs)
        self.system = system
        self.eos = eos
        self.session_len = session_len
        self.user = user
        self.assistant = assistant

    def decorate_prompt(self, prompt, sequence_start=True):
        """Return the prompt that is concatenated with other elements in the
        chat template.

        Args:
            prompt (str): the input prompt
            sequence_start (bool): indicator for the first round chat of a
               session sequence
        Returns:
            str: the concatenated prompt
        """
        assert self.capability == 'chat', \
            f'{type(self).__name__} has no capability of {self.capability}'
        if sequence_start:
            return f'{self.system}\n{self.user}{prompt}{self.eos}' \
                   f'\n{self.assistant}'

        return f'\n{self.user}{prompt}{self.eos}' \
               f'\n{self.assistant}'

    def messages2prompt(self, messages, sequence_start=True):
        """Return the prompt that is concatenated with other elements in the
        chat template. Only evaluate the last instruction completion pair.

        Args:
            messages (str | List): user's input prompt
        Returns:
            str: the concatenated prompt
        """
        if isinstance(messages, str):
            return self.get_prompt(messages, sequence_start)
        system, users, assistants = self._translate_messages(messages)
        system = self.system if not system else system
        ret = f'{system}'
        for user, assistant in zip(users, assistants):
            if assistant:
                ret += f'\n{self.user}{user}{self.eos}' \
                       f'\n{self.assistant}{assistant}{self.eos}'
            else:
                ret += f'\n{self.user}{user}{self.eos}' \
                       f'\n{self.assistant}'
        return ret


@MODELS.register_module(name='yi')
class Yi(BaseModel):
    """Chat template of Yi model."""

    def __init__(self,
                 system='<|im_start|>system\n',
                 meta_instruction=None,
                 user='<|im_start|>user\n',
                 eoh='<|im_end|>\n',
                 eoa='<|im_end|>\n',
                 eosys='<|im_end|>\n',
                 assistant='<|im_start|>assistant\n',
                 stop_words=['<|im_end|>', '<|endoftext|>'],
                 **kwargs):
        super().__init__(**kwargs)
        self.system = system
        self.meta_instruction = meta_instruction
        self.user = user
        self.eoh = eoh
        self.eoa = eoa
        self.eosys = eosys
        self.assistant = assistant
        self.stop_words = stop_words

    def decorate_prompt(self, prompt, sequence_start=True):
        """Return the prompt that is concatenated with other elements in the
        chat template.

        Args:
            prompt (str): user's input prompt
            sequence_start (bool): indicator for the first round chat of a
               session sequence
        Returns:
            str: the concatenated prompt
        """
        assert self.capability == 'chat', \
            f'{type(self).__name__} has no capability of {self.capability}'
        if sequence_start:
            if self.meta_instruction is None:
                return f'{self.user}{prompt}{self.eoh}' \
                   f'{self.assistant}'
            return f'{self.system}{self.meta_instruction}{self.eosys}' \
                   f'{self.user}{prompt}{self.eoh}' \
                   f'{self.assistant}'
        else:
            return f'{self.user}{prompt}{self.eoh}' \
                   f'{self.assistant}'

    def messages2prompt(self, messages, sequence_start=True):
        """Return the prompt that is concatenated with other elements in the
        chat template.

        Args:
            messages (str | List): user's input prompt
        Returns:
            str: the concatenated prompt
        """

        if isinstance(messages, str):
            return self.get_prompt(messages, sequence_start)
        eox_map = dict(user=self.eoh, assistant=self.eoa, system=self.eosys)
        ret = ''
        if self.meta_instruction:
            ret += f'{self.system}:{self.meta_instruction}{self.eosys}'

        for message in messages:
            role = message['role']
            content = message['content']
            ret += f'{eval(f"self.{role}")}{content}{eox_map[role]}'
        ret += f'{self.assistant}'
        return ret


def main(model_name: str = 'test'):
    assert model_name in MODELS.module_dict.keys(), \
        f"'{model_name}' is not supported. " \
        f'The supported models are: {MODELS.module_dict.keys()}'
    model = MODELS.get(model_name)()
    prompt = model.get_prompt(prompt='hi')
    print(prompt)
    print(f'session_len: {model.session_len}')


if __name__ == '__main__':
    import fire

    fire.Fire(main)<|MERGE_RESOLUTION|>--- conflicted
+++ resolved
@@ -110,10 +110,6 @@
                              temperature=self.temperature,
                              repetition_penalty=self.repetition_penalty)
 
-    def update_input_ids(self, input_ids: List[int]):
-        """Further modify input ids of the prompt."""
-        return input_ids
-
 
 @MODELS.register_module(name='wizardlM')
 @MODELS.register_module(name='vicuna')
@@ -591,19 +587,11 @@
     def __init__(self):
         super().__init__()
 
-<<<<<<< HEAD
-    def update_input_ids(self, input_ids: List):
-        if len(input_ids) == 0:
-            # avoid empty input to model
-            input_ids = [11]
-        return input_ids
-=======
     def get_prompt(self, prompt, sequence_start=True):
         prompt = super().get_prompt(prompt, sequence_start)
         if len(prompt) == 0:
             return '<|endoftext|>'
         return prompt
->>>>>>> 872c4477
 
 
 @MODELS.register_module(name='chatglm2-6b')
@@ -620,13 +608,6 @@
         self.count += 1
         return f'[Round {self.count}]\n\n问：{prompt}\n\n答：'
 
-<<<<<<< HEAD
-    def update_input_ids(self, input_ids: List):
-        input_ids = [64790, 64792] + input_ids
-        return input_ids
-
-=======
->>>>>>> 872c4477
 
 @MODELS.register_module(name='solar')
 class SOLAR(BaseModel):
