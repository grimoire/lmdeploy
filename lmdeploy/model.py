# Copyright (c) OpenMMLab. All rights reserved.
import dataclasses
from abc import abstractmethod
from typing import List

from mmengine import Registry

MODELS = Registry('model', locations=['lmdeploy.model'])


@dataclasses.dataclass
class SamplingParam:
    top_p: float = 0.8
    top_k: float = None
    temperature: float = 0.8
    repetition_penalty: float = 1.0


@MODELS.register_module(name='internlm')
@MODELS.register_module(name='llama')
@MODELS.register_module(name='base')
class BaseModel:
    """Base model."""

    def __init__(self,
                 session_len=2048,
                 top_p=0.8,
                 top_k=None,
                 temperature=0.8,
                 repetition_penalty=1.0,
                 capability='chat',
                 stop_words=None,
                 **kwargs):
        self.session_len = session_len
        self.top_p = top_p
        self.top_k = top_k
        self.temperature = temperature
        self.repetition_penalty = repetition_penalty
        self.stop_words = stop_words
        self.capability = capability

    def get_prompt(self, prompt, sequence_start=True):
        """Return the prompt that is concatenated with other elements in the
        chat template.

        Args:
            prompt (str): user's input prompt
            sequence_start (bool): indicator for the first round chat of a
               session sequence
        Returns:
            str: the concatenated prompt
        """
        if self.capability == 'completion':
            return prompt
        else:
            return self.decorate_prompt(prompt, sequence_start)

    @abstractmethod
    def decorate_prompt(self, prompt, sequence_start):
        return prompt

    @staticmethod
    def _translate_messages(messages: List):
        """Translate messages into system, user speaking list, assistant
        speaking list.

        Args:
            messages (List): chat history
        Returns:
            Turple: consists of system (str), users (List[str]),
                assistants (List[str])
        """
        system = None
        users = []
        assistants = []
        assert isinstance(messages, List)
        for message in messages:
            msg_role = message['role']
            if msg_role == 'system':
                system = message['content']
            elif msg_role == 'user':
                users.append(message['content'])
            elif msg_role == 'assistant':
                assistants.append(message['content'])
            else:
                raise ValueError(f'Unknown role: {msg_role}')
        assistants.append(None)
        return system, users, assistants

    @abstractmethod
    def messages2prompt(self, messages, sequence_start=True):
        """Return the prompt that is concatenated with other elements in the
        chat template. When messages arg is a string, return
        self.get_prompt(messages). When messages arg is a chat history, return
        translated prompt from chat history.

        Args:
            messages (str | List): user's input prompt
        Returns:
            str: the concatenated prompt
        """
        if isinstance(messages, str):
            return self.get_prompt(messages)
        # chat history processing in derived classes

    @property
    def sampling_param(self):
        return SamplingParam(top_p=self.top_p,
                             top_k=self.top_k,
                             temperature=self.temperature,
                             repetition_penalty=self.repetition_penalty)

    def update_input_ids(self, input_ids: List[int]):
        """Further modify input ids of the prompt."""
        return input_ids


@MODELS.register_module(name='vicuna')
class Vicuna(BaseModel):
    """Chat template of vicuna model."""

    def __init__(
            self,
            system="""A chat between a curious user and an artificial intelligence assistant. The assistant gives helpful, detailed, and polite answers to the user's questions. """,  # noqa: E501
            user='USER',
            assistant='ASSISTANT',
            **kwargs):
        super().__init__(**kwargs)
        self.system = system
        self.user = user
        self.assistant = assistant

    def decorate_prompt(self, prompt, sequence_start=True):
        """Return the prompt that is concatenated with other elements in the
        chat template.

        Args:
            prompt (str): user's input prompt
            sequence_start (bool): indicator for the first round chat of a
               session sequence
        Returns:
            str: the concatenated prompt
        """
        assert self.capability == 'chat', \
            f'{type(self).__name__} has no capability of {self.capability}'
        if sequence_start:
            return f'{self.system} {self.user}: {prompt} {self.assistant}: '
        else:
            return f'</s>{self.user}: {prompt} {self.assistant}: '

    def messages2prompt(self, messages, sequence_start=True):
        """Return the prompt that is concatenated with other elements in the
        chat template.

        Args:
            messages (str | List): user's input prompt
        Returns:
            str: the concatenated prompt
        """
        if isinstance(messages, str):
            return self.get_prompt(messages, sequence_start)
        system, users, assistants = self._translate_messages(messages)
        system = self.system if not system else system
        ret = system + ' '
        for user, assistant in zip(users, assistants):
            if assistant:
                ret += f'{self.user}: {user} {self.assistant}: {assistant}</s>'
            else:
                ret += f'{self.user}: {user} {self.assistant}: '
        return ret


@MODELS.register_module(name='internlm-chat')
@MODELS.register_module(name='internlm-chat-7b')
class InternLMChat7B(BaseModel):
    """Chat template of InternLM model."""

    def __init__(
            self,
            system='<|System|>',
            meta_instruction="""You are an AI assistant whose name is InternLM (书生·浦语).
- InternLM (书生·浦语) is a conversational language model that is developed by Shanghai AI Laboratory (上海人工智能实验室). It is designed to be helpful, honest, and harmless.
- InternLM (书生·浦语) can understand and communicate fluently in the language chosen by the user such as English and 中文.
""",  # noqa: E501
            user='<|User|>',
            eoh='',
            eoa='<eoa>',
            assistant='<|Bot|>',
            stop_words=['<eoa>'],
            **kwargs):
        super().__init__(**kwargs)
        self.system = system
        self.meta_instruction = meta_instruction
        self.user = user
        self.eoh = eoh
        self.eoa = eoa
        self.assistant = assistant
        self.stop_words = stop_words

    def decorate_prompt(self, prompt, sequence_start=True):
        """Return the prompt that is concatenated with other elements in the
        chat template.

        Args:
            prompt (str): user's input prompt
            sequence_start (bool): indicator for the first round chat of a
               session sequence
        Returns:
            str: the concatenated prompt
        """
        assert self.capability == 'chat', \
            f'{type(self).__name__} has no capability of {self.capability}'
        if sequence_start:
            return f'<BOS>{self.system}:{self.meta_instruction}\n' \
                   f'{self.user}:{prompt}{self.eoh}\n' \
                   f'{self.assistant}:'
        else:
            return f'\n{self.user}:{prompt}{self.eoh}\n' \
                   f'{self.assistant}:'

    def messages2prompt(self, messages, sequence_start=True):
        """Return the prompt that is concatenated with other elements in the
        chat template.

        Args:
            messages (str | List): user's input prompt
        Returns:
            str: the concatenated prompt
        """
        if isinstance(messages, str):
            return self.get_prompt(messages, sequence_start)
        system, users, assistants = self._translate_messages(messages)
        system = self.meta_instruction if not system else system
        ret = f'<BOS>{self.system}:{system}\n'
        for user, assistant in zip(users, assistants):
            if assistant:
                ret += f'{self.user}:{user}{self.eoh}\n{self.assistant}:' \
                       f'{assistant}{self.eoa}\n'
            else:
                ret += f'{self.user}:{user}{self.eoh}\n{self.assistant}:'
        return ret


@MODELS.register_module(name='internlm-chat-20b')
@MODELS.register_module(name='internlm-chat-7b-8k')
class InternLMChat7B8K(InternLMChat7B):
    """Chat template and generation parameters of InternLM-Chat-7B-8K and
    InternLM-Chat-20B models."""

    def __init__(self, session_len=8192, **kwargs):
        super(InternLMChat7B8K, self).__init__(**kwargs)
        self.session_len = session_len


<<<<<<< HEAD
@MODELS.register_module(name='baichuan')
class Baichuan(BaseModel):
=======
@MODELS.register_module(name='internlm-20b')
class InternLMBaseModel20B(BaseModel):
    """Generation parameters of InternLM-20B-Base model."""

    def __init__(self, session_len=4096, capability='completion', **kwargs):
        super().__init__(session_len=session_len,
                         capability=capability,
                         **kwargs)


@MODELS.register_module(name='baichuan-7b')
class Baichuan7B(BaseModel):
    """Generation parameters of Baichuan-7B base model."""
>>>>>>> bb3cce9a

    def __init__(self, repetition_penalty=1.1, **kwargs):
        super().__init__(**kwargs)
        self.repetition_penalty = repetition_penalty


<<<<<<< HEAD
@MODELS.register_module(name='baichuan-chat')
class BaichuanChat(BaseModel):

    def __init__(self,
                 repetition_penalty=1.1,
                 user_token='<reserved_102>',
                 assistant_token='<reserved_103>',
                 temperature=0.3,
                 top_k=5,
                 top_p=0.85,
                 **kwargs):
        super().__init__(**kwargs)
        self.repetition_penalty = repetition_penalty
        self.user_token = user_token
        self.assistant_token = assistant_token
        self.temperature = temperature
        self.top_k = top_k
        self.top_p = top_p

    def get_prompt(self, prompt, sequence_start=True):
        if sequence_start:
            return f'{self.user_token}{prompt}{self.assistant_token}'
        else:
            return f'{self.user_token}{prompt}{self.assistant_token}'
=======
@MODELS.register_module(name='baichuan2-7b')
class Baichuan2_7B(BaseModel):
    """Chat template and generation parameters of Baichuan2-7B-Base and
    Baichuan2-7B-Chat models."""

    def __init__(self,
                 temperature=0.3,
                 top_k=5,
                 top_p=0.85,
                 repetition_penalty=1.05,
                 **kwargs):
        super().__init__(temperature=temperature,
                         top_k=top_k,
                         top_p=top_p,
                         repetition_penalty=repetition_penalty,
                         **kwargs)
        self.user_token = '<reserved_106>'  # id = 195
        self.assistant_token = '<reserved_107>'  # id = 196

    def decorate_prompt(self, prompt, sequence_start=True):
        """Return the prompt that is concatenated with other elements in the
        chat template.

        Args:
            prompt (str): user's input prompt
            sequence_start (bool): indicator for the first round chat of a
               session sequence
        Returns:
            str: the concatenated prompt
        """
        assert self.capability == 'chat', \
            f'{type(self).__name__} has no capability of {self.capability}'
        return f'{self.user_token}{prompt}{self.assistant_token}'
>>>>>>> bb3cce9a

    def messages2prompt(self, messages, sequence_start=True):
        """Return the prompt that is concatenated with other elements in the
        chat template.

        Args:
            messages (str | List): user's input prompt
<<<<<<< HEAD
            sequence_start (bool): flag to start the sequence
=======
>>>>>>> bb3cce9a
        Returns:
            str: the concatenated prompt
        """
        if isinstance(messages, str):
            return self.get_prompt(messages, sequence_start)
        system, users, assistants = self._translate_messages(messages)
<<<<<<< HEAD
        system = '' if not system else system
        ret = f'{system}'
        for user, assistant in zip(users, assistants):
            if assistant:
                ret += f'{self.user_token}{user}{self.assistant_token}' \
                       f'{assistant}'
            else:
                ret += f'{self.user_token}{user}{self.assistant_token}'
        return ret


@MODELS.register_module(name='baichuan2-chat')
class Baichuan2Chat(BaichuanChat):

    def __init__(self,
                 repetition_penalty=1.1,
                 user_token='<reserved_106>',
                 assistant_token='<reserved_107>',
                 temperature=0.3,
                 top_k=5,
                 top_p=0.85,
                 **kwargs):
        super().__init__(**kwargs)
        self.repetition_penalty = repetition_penalty
        self.user_token = user_token
        self.assistant_token = assistant_token
        self.temperature = temperature
        self.top_k = top_k
        self.top_p = top_p


=======
        ret = ''
        for user, assistant in zip(users, assistants):
            ret += f'{self.user_token}{user}{self.assistant_token}'
            if assistant:
                ret += f'{assistant}'
        return ret


>>>>>>> bb3cce9a
@MODELS.register_module(name='puyu')
class Puyu(BaseModel):
    """Chat template of puyu model.This is only for internal usage in Shanghai
    AI Laboratory."""

    def __init__(self,
                 meta_instruction='',
                 system='',
                 eosys='',
                 user='',
                 eoh='',
                 assistant='',
                 eoa='',
                 stop_words=None,
                 **kwargs):
        super().__init__(**kwargs)
        self.meta_instruction = meta_instruction
        self.system = system
        self.user = user
        self.assistant = assistant
        self.stop_words = stop_words
        self.eosys = eosys
        self.eoh = eoh
        self.eoa = eoa

    def decorate_prompt(self, prompt, sequence_start=True):
        assert self.capability == 'chat', \
            f'{type(self).__name__} has no capability of {self.capability}'
        if sequence_start:
            return f'<BOS>{self.system}{self.meta_instruction}{self.eosys}' \
                   f'{self.user}{prompt}{self.eoh}' \
                   f'{self.assistant}'
        else:
            return f'{self.eoa}{self.user}{prompt}{self.eoh}{self.assistant}'

    def messages2prompt(self, messages, sequence_start=True):
        """Return the prompt that is concatenated with other elements in the
        chat template.

        Args:
            messages (str | List): user's input prompt
            sequence_start (bool): flag to start the sequence
        Returns:
            str: the concatenated prompt
        """
        if isinstance(messages, str):
            return self.get_prompt(messages, sequence_start)
        system, users, assistants = self._translate_messages(messages)
        system = self.system if not system else system
        ret = f'<BOS>{system}{self.meta_instruction}{self.eosys}'
        for user, assistant in zip(users, assistants):
            if assistant:
                ret += f'{self.user}{user}{self.eoh}{self.assistant}' \
                       f'{assistant}{self.eoa}'
            else:
                ret += f'{self.user}{user}{self.eoh}{self.assistant}'
        return ret


@MODELS.register_module(name='llama2')
class Llama2(BaseModel):
    """Chat template of LLaMA2 model."""

    def __init__(
            self,
            b_inst='[INST]',
            e_inst='[/INST]',
            b_sys='<<SYS>>\n',
            e_sys='\n<</SYS>>\n\n',
            system="""\
You are a helpful, respectful and honest assistant. Always answer as helpfully as possible, while being safe. Your answers should not include any harmful, unethical, racist, sexist, toxic, dangerous, or illegal content. Please ensure that your responses are socially unbiased and positive in nature.

If a question does not make any sense, or is not factually coherent, explain why instead of answering something not correct. If you don't know the answer to a question, please don't share false information.""",  # noqa: E501
            session_len=4096,
            **kwargs):
        super().__init__(**kwargs)
        self.b_inst = b_inst
        self.e_inst = e_inst
        self.b_sys = b_sys
        self.e_sys = e_sys
        self.default_sys_prompt = system
        self.session_len = session_len

    def decorate_prompt(self, prompt, sequence_start=True):
        """Return the prompt that is concatenated with other elements in the
        chat template.

        Args:
            prompt (str): user's input prompt
            sequence_start (bool): indicator for the first round chat of a
               session sequence
        Returns:
            str: the concatenated prompt
        """
        assert self.capability == 'chat', \
            f'{type(self).__name__} has no capability of {self.capability}'
        if sequence_start:
            return f'<BOS>{self.b_inst} ' \
                   f'{self.b_sys} {self.default_sys_prompt} {self.e_sys}' \
                   f'{prompt} {self.e_inst} '

        return f'{self.b_inst} {prompt} {self.e_inst} '

    def messages2prompt(self, messages, sequence_start=True):
        """Return the prompt that is concatenated with other elements in the
        chat template.

        Args:
            messages (str | List): user's input prompt
        Returns:
            str: the concatenated prompt
        """
        if isinstance(messages, str):
            return self.get_prompt(messages, sequence_start)
        system, users, assistants = self._translate_messages(messages)
        system = self.default_sys_prompt if not system else system
        ret = f'<BOS>{self.b_inst} {self.b_sys} {system} {self.e_sys}'
        for i, (user, assistant) in enumerate(zip(users, assistants)):
            if i != 0:
                ret += f'{self.b_inst} '
            if assistant:
                ret += f'{user} {self.e_inst} {assistant}'
            else:
                ret += f'{user} {self.e_inst} '
        return ret


@MODELS.register_module(name='qwen-14b')
@MODELS.register_module(name='qwen-7b')
class Qwen7BChat(BaseModel):
    """Chat template for Qwen-7B-Chat."""

    def __init__(self,
                 session_len=8192,
                 top_p=0.5,
                 top_k=40,
                 temperature=1.0,
                 im_start='<|im_start|>',
                 im_end='<|im_end|>',
                 system='You are a helpful assistant.',
                 stop_words=['<|im_end|>'],
                 **kwargs):
        super().__init__(**kwargs)
        self.session_len = session_len
        self.top_p = top_p
        self.top_k = top_k
        self.temperature = temperature

        self.im_start = im_start
        self.im_end = im_end
        self.system = system
        self.stop_words = stop_words

    def decorate_prompt(self, prompt, sequence_start=True):
        assert self.capability == 'chat', \
            f'{type(self).__name__} has no capability of {self.capability}'
        if sequence_start:
            return f'{self.im_start}system\n{self.system}{self.im_end}' \
                   f'\n{self.im_start}user\n{prompt}{self.im_end}' \
                   f'\n{self.im_start}assistant\n'

        return f'\n{self.im_start}user\n{prompt}{self.im_end}' \
               f'\n{self.im_start}assistant\n'

    def messages2prompt(self, messages, sequence_start=True):
        """Return the prompt that is concatenated with other elements in the
        chat template.

        Args:
            messages (str | List): user's input prompt
        Returns:
            str: the concatenated prompt
        """
        if isinstance(messages, str):
            return self.get_prompt(messages, sequence_start)
        system, users, assistants = self._translate_messages(messages)
        system = self.system if not system else system
        ret = f'{self.im_start}system\n{system}{self.im_end}'
        for user, assistant in zip(users, assistants):
            if assistant:
                ret += f'\n{self.im_start}user\n{user}{self.im_end}' \
                       f'\n{self.im_start}assistant\n{assistant}'
            else:
                ret += f'\n{self.im_start}user\n{user}{self.im_end}' \
                       f'\n{self.im_start}assistant\n'
        return ret


@MODELS.register_module(name='codellama')
class CodeLlama(Llama2):

    def __init__(self,
                 system='',
                 session_len=4096,
                 suffix_first=False,
                 stop_words=None,
                 **kwargs):
        super().__init__(**kwargs)
        caps = ['completion', 'infilling', 'chat', 'python']
        assert self.capability in caps, \
            f'{self.capability} is not supported. ' \
            f'The supported capabilities are: {caps}'
        self.default_sys_prompt = system
        self.session_len = session_len
        self.suffix_first = suffix_first
        self.stop_words = stop_words

        # The following sampling parameters refers to https://github.com/facebookresearch/codellama # noqa: E501
        if self.capability == 'completion' or self.capability == 'python':
            self.top_p = kwargs.get('top_p', 0.9)
            self.temperature = kwargs.get('temperature', 0.2)
        if self.capability == 'chat':
            self.top_p = kwargs.get('top_p', 0.95)
            self.temperature = kwargs.get('temperature', 0.2)
        elif self.capability == 'infilling':
            self.top_p = kwargs.get('top_p', 0.9)
            self.temperature = kwargs.get('temperature', 0.0)
            if self.stop_words is None:
                self.stop_words = ['<EOT>']

    def decorate_prompt(self, prompt, sequence_start=True):
        if self.capability == 'infilling':
            return self._infill_prompt(prompt)
        elif self.capability == 'chat':
            return self._get_prompt(prompt, sequence_start)
        else:  # python speicalist
            return prompt

    def _infill_prompt(self, prompt):
        prefix, suffix = prompt.split('<FILL>')
        if self.suffix_first:
            # format as "<PRE> <SUF>{suf} <MID> {pre}"
            prompt = f'<BOS><PRE> <SUF>{suffix} <MID> {prefix}'
        else:
            # format as "<PRE> {pre} <SUF>{suf} <MID>"
            prompt = f'<BOS><PRE> {prefix} <SUF>{suffix} <MID>'
        return prompt

    def _get_prompt(self, prompt, sequence_start):
        prompt = prompt.strip()
        if sequence_start:
            return f'<BOS>{self.b_inst} ' \
                   f'{self.b_sys}{self.default_sys_prompt}{self.e_sys}' \
                   f'{prompt} {self.e_inst}'

        return f'{self.b_inst} {prompt} {self.e_inst}'

    def messages2prompt(self, messages, sequence_start=True):
        assert self.capability == 'chat', \
            f'codellama message2prompt only supports chat mode ' \
            f'but got {self.cap} mode'
        return super().messages2prompt(messages, sequence_start)


@MODELS.register_module(name='chatglm2-6b')
class ChatGLM2(BaseModel):

    def __init__(self):
        super().__init__()
        self.count = 0

    def get_prompt(self, prompt, sequence_start=True):
        # need more check
        # https://github.com/THUDM/ChatGLM2-6B/issues/48
        # [64790, 64792] to be prepended
        self.count += 1
        return f'[Round {self.count}]\n\n问：{prompt}\n\n答：'

    def update_input_ids(self, input_ids: List):
        input_ids = [64790, 64792] + input_ids
        return input_ids


def main(model_name: str = 'test'):
    assert model_name in MODELS.module_dict.keys(), \
        f"'{model_name}' is not supported. " \
        f'The supported models are: {MODELS.module_dict.keys()}'
    model = MODELS.get(model_name)()
    prompt = model.get_prompt(prompt='hi')
    print(prompt)
    print(f'session_len: {model.session_len}')


if __name__ == '__main__':
    import fire
    fire.Fire(main)<|MERGE_RESOLUTION|>--- conflicted
+++ resolved
@@ -252,10 +252,6 @@
         self.session_len = session_len
 
 
-<<<<<<< HEAD
-@MODELS.register_module(name='baichuan')
-class Baichuan(BaseModel):
-=======
 @MODELS.register_module(name='internlm-20b')
 class InternLMBaseModel20B(BaseModel):
     """Generation parameters of InternLM-20B-Base model."""
@@ -266,17 +262,14 @@
                          **kwargs)
 
 
-@MODELS.register_module(name='baichuan-7b')
-class Baichuan7B(BaseModel):
-    """Generation parameters of Baichuan-7B base model."""
->>>>>>> bb3cce9a
+@MODELS.register_module(name='baichuan')
+class Baichuan(BaseModel):
 
     def __init__(self, repetition_penalty=1.1, **kwargs):
         super().__init__(**kwargs)
         self.repetition_penalty = repetition_penalty
 
 
-<<<<<<< HEAD
 @MODELS.register_module(name='baichuan-chat')
 class BaichuanChat(BaseModel):
 
@@ -301,41 +294,6 @@
             return f'{self.user_token}{prompt}{self.assistant_token}'
         else:
             return f'{self.user_token}{prompt}{self.assistant_token}'
-=======
-@MODELS.register_module(name='baichuan2-7b')
-class Baichuan2_7B(BaseModel):
-    """Chat template and generation parameters of Baichuan2-7B-Base and
-    Baichuan2-7B-Chat models."""
-
-    def __init__(self,
-                 temperature=0.3,
-                 top_k=5,
-                 top_p=0.85,
-                 repetition_penalty=1.05,
-                 **kwargs):
-        super().__init__(temperature=temperature,
-                         top_k=top_k,
-                         top_p=top_p,
-                         repetition_penalty=repetition_penalty,
-                         **kwargs)
-        self.user_token = '<reserved_106>'  # id = 195
-        self.assistant_token = '<reserved_107>'  # id = 196
-
-    def decorate_prompt(self, prompt, sequence_start=True):
-        """Return the prompt that is concatenated with other elements in the
-        chat template.
-
-        Args:
-            prompt (str): user's input prompt
-            sequence_start (bool): indicator for the first round chat of a
-               session sequence
-        Returns:
-            str: the concatenated prompt
-        """
-        assert self.capability == 'chat', \
-            f'{type(self).__name__} has no capability of {self.capability}'
-        return f'{self.user_token}{prompt}{self.assistant_token}'
->>>>>>> bb3cce9a
 
     def messages2prompt(self, messages, sequence_start=True):
         """Return the prompt that is concatenated with other elements in the
@@ -343,17 +301,13 @@
 
         Args:
             messages (str | List): user's input prompt
-<<<<<<< HEAD
             sequence_start (bool): flag to start the sequence
-=======
->>>>>>> bb3cce9a
         Returns:
             str: the concatenated prompt
         """
         if isinstance(messages, str):
             return self.get_prompt(messages, sequence_start)
         system, users, assistants = self._translate_messages(messages)
-<<<<<<< HEAD
         system = '' if not system else system
         ret = f'{system}'
         for user, assistant in zip(users, assistants):
@@ -385,16 +339,6 @@
         self.top_p = top_p
 
 
-=======
-        ret = ''
-        for user, assistant in zip(users, assistants):
-            ret += f'{self.user_token}{user}{self.assistant_token}'
-            if assistant:
-                ret += f'{assistant}'
-        return ret
-
-
->>>>>>> bb3cce9a
 @MODELS.register_module(name='puyu')
 class Puyu(BaseModel):
     """Chat template of puyu model.This is only for internal usage in Shanghai
