
cmake_minimum_required(VERSION 3.8)
project(flash_attention2)

add_library(${PROJECT_NAME} STATIC
    flash_api.cpp
    # flash_fwd_hdim32_fp16_sm80.cu
    # flash_fwd_hdim64_fp16_sm80.cu
    flash_fwd_hdim128_fp16_sm80.cu
<<<<<<< HEAD
=======
    flash_fwd_hdim128_bf16_sm80.cu
>>>>>>> 477f2db8
    # flash_fwd_hdim256_fp16_sm80.cu
    )
target_include_directories(${PROJECT_NAME} PRIVATE ${CUTLASS_DIR} / include)
target_link_libraries(${PROJECT_NAME} PRIVATE nvidia::cutlass::cutlass)
set_property(TARGET ${PROJECT_NAME} PROPERTY POSITION_INDEPENDENT_CODE ON)
set_property(TARGET ${PROJECT_NAME} PROPERTY CUDA_RESOLVE_DEVICE_SYMBOLS ON)<|MERGE_RESOLUTION|>--- conflicted
+++ resolved
@@ -7,10 +7,7 @@
     # flash_fwd_hdim32_fp16_sm80.cu
     # flash_fwd_hdim64_fp16_sm80.cu
     flash_fwd_hdim128_fp16_sm80.cu
-<<<<<<< HEAD
-=======
     flash_fwd_hdim128_bf16_sm80.cu
->>>>>>> 477f2db8
     # flash_fwd_hdim256_fp16_sm80.cu
     )
 target_include_directories(${PROJECT_NAME} PRIVATE ${CUTLASS_DIR} / include)
