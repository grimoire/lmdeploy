--- conflicted
+++ resolved
@@ -355,13 +355,9 @@
         });
 
         // all blocks are not enough to hold a single sequence
-<<<<<<< HEAD
-        FT_CHECK_WITH_INFO(sequences.size()==0 || active_end != idxs.begin(), "No enough blocks.");
-=======
         if (!sequences.empty()) {
             FT_CHECK_WITH_INFO(active_end != idxs.begin(), "No enough blocks.");
         }
->>>>>>> 4eb8dd83
 
         // move swap-ins to the back
         auto swapin_beg = std::stable_partition(idxs.begin(), active_end, [&](int idx) {
