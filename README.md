<div align="center">
  <img src="docs/en/_static/image/lmdeploy-logo.svg" width="450"/>

[![PyPI](https://img.shields.io/pypi/v/lmdeploy)](https://pypi.org/project/lmdeploy)
![PyPI - Downloads](https://img.shields.io/pypi/dm/lmdeploy)
[![license](https://img.shields.io/github/license/InternLM/lmdeploy.svg)](https://github.com/InternLM/lmdeploy/tree/main/LICENSE)
[![issue resolution](https://img.shields.io/github/issues-closed-raw/InternLM/lmdeploy)](https://github.com/InternLM/lmdeploy/issues)
[![open issues](https://img.shields.io/github/issues-raw/InternLM/lmdeploy)](https://github.com/InternLM/lmdeploy/issues)

[📘Documentation](https://lmdeploy.readthedocs.io/en/latest/) |
[🛠️Quick Start](https://lmdeploy.readthedocs.io/en/latest/get_started.html) |
[🤔Reporting Issues](https://github.com/InternLM/lmdeploy/issues/new/choose)

English | [简体中文](README_zh-CN.md)

👋 join us on [![Static Badge](https://img.shields.io/badge/-grey?style=social&logo=wechat&label=WeChat)](https://r.vansin.top/?r=internwx)
[![Static Badge](https://img.shields.io/badge/-grey?style=social&logo=twitter&label=Twitter)](https://twitter.com/intern_lm)
[![Static Badge](https://img.shields.io/badge/-grey?style=social&logo=discord&label=Discord)](https://discord.gg/xa29JuW87d)

</div>

______________________________________________________________________

## Latest News 🎉

<details open>
<summary><b>2024</b></summary>

- \[2024/04\] Support Llama3 and more VLMs, such as InternVL v1.1, v1.2, MiniGemini, InternLMXComposer2.
- \[2024/04\] TurboMind adds online int8/int4 KV cache quantization and inference for all supported devices. Refer [here](docs/en/quantization/kv_quant.md) for detailed guide
- \[2024/04\] TurboMind latest upgrade boosts GQA, rocketing the [internlm2-20b](https://huggingface.co/internlm/internlm2-20b) model inference to 16+ RPS, about 1.8x faster than vLLM.
- \[2024/04\] Support Qwen1.5-MOE and dbrx.
- \[2024/03\] Support DeepSeek-VL offline inference pipeline and serving.
- \[2024/03\] Support VLM offline inference pipeline and serving.
- \[2024/02\] Support Qwen 1.5, Gemma, Mistral, Mixtral, Deepseek-MOE and so on.
- \[2024/01\] [OpenAOE](https://github.com/InternLM/OpenAOE) seamless integration with [LMDeploy Serving Service](./docs/en/serving/api_server.md).
- \[2024/01\] Support for multi-model, multi-machine, multi-card inference services. For usage instructions, please refer to [here](./docs/en/serving/proxy_server.md)
- \[2024/01\] Support [PyTorch inference engine](./docs/en/inference/pytorch.md), developed entirely in Python, helping to lower the barriers for developers and enable  rapid experimentation with new features and technologies.

</details>

<details close>
<summary><b>2023</b></summary>

- \[2023/12\] Turbomind supports multimodal input. [Gradio Demo](./examples/vl/README.md)
- \[2023/11\] Turbomind supports loading hf model directly. Click [here](docs/en/inference/load_hf.md) for details.
- \[2023/11\] TurboMind major upgrades, including: Paged Attention, faster attention kernels without sequence length limitation, 2x faster KV8 kernels, Split-K decoding (Flash Decoding), and W4A16 inference for sm_75
- \[2023/09\] TurboMind supports Qwen-14B
- \[2023/09\] TurboMind supports InternLM-20B
- \[2023/09\] TurboMind supports all features of Code Llama: code completion, infilling, chat / instruct, and python specialist. Click [here](./docs/en/supported_models/codellama.md) for deployment guide
- \[2023/09\] TurboMind supports Baichuan2-7B
- \[2023/08\] TurboMind supports flash-attention2.
- \[2023/08\] TurboMind supports Qwen-7B, dynamic NTK-RoPE scaling and dynamic logN scaling
- \[2023/08\] TurboMind supports Windows (tp=1)
- \[2023/08\] TurboMind supports 4-bit inference, 2.4x faster than FP16, the fastest open-source implementation. Check [this](docs/en/quantization/w4a16.md) guide for detailed info
- \[2023/08\] LMDeploy has launched on the [HuggingFace Hub](https://huggingface.co/lmdeploy), providing ready-to-use 4-bit models.
- \[2023/08\] LMDeploy supports 4-bit quantization using the [AWQ](https://arxiv.org/abs/2306.00978) algorithm.
- \[2023/07\] TurboMind supports Llama-2 70B with GQA.
- \[2023/07\] TurboMind supports Llama-2 7B/13B.
- \[2023/07\] TurboMind supports tensor-parallel inference of InternLM.

</details>

______________________________________________________________________

# Introduction

LMDeploy is a toolkit for compressing, deploying, and serving LLM, developed by the [MMRazor](https://github.com/open-mmlab/mmrazor) and [MMDeploy](https://github.com/open-mmlab/mmdeploy) teams. It has the following core features:

- **Efficient Inference**: LMDeploy delivers up to 1.8x higher request throughput than vLLM, by introducing key features like persistent batch(a.k.a. continuous batching), blocked KV cache, dynamic split&fuse, tensor parallelism, high-performance CUDA kernels and so on.

- **Effective Quantization**: LMDeploy supports weight-only and k/v quantization, and the 4-bit inference performance is 2.4x higher than FP16. The quantization quality has been confirmed via OpenCompass evaluation.

- **Effortless Distribution Server**: Leveraging the request distribution service, LMDeploy facilitates an easy and efficient deployment of multi-model services across multiple machines and cards.

- **Interactive Inference Mode**: By caching the k/v of attention during multi-round dialogue processes, the engine remembers dialogue history, thus avoiding repetitive processing of historical sessions.

# Performance

![v0 1 0-benchmark](https://github.com/InternLM/lmdeploy/assets/4560679/8e455cf1-a792-4fa8-91a2-75df96a2a5ba)

For detailed inference benchmarks in more devices and more settings, please refer to the following link:

- [A100](./docs/en/benchmark/a100_fp16.md)
- V100
- 4090
- 3090
- 2080

# Supported Models

<<<<<<< HEAD
|       Model        |    Size    |
| :----------------: | :--------: |
|       Llama        |  7B - 65B  |
|       Llama2       |  7B - 70B  |
|       Llama3       |  8B, 70B   |
|      InternLM      |  7B - 20B  |
|     InternLM2      |  7B - 20B  |
| InternLM-XComposer |     7B     |
|        QWen        | 1.8B - 72B |
|      QWen1.5       | 0.5B - 72B |
|    QWen1.5-MoE     |   A2.7B    |
|      QWen-VL       |     7B     |
|      Baichuan      |  7B - 13B  |
|     Baichuan2      |  7B - 13B  |
|     Code Llama     |  7B - 34B  |
|      ChatGLM2      |     6B     |
|       Falcon       | 7B - 180B  |
|         YI         |  6B - 34B  |
|      Mistral       |     7B     |
|    DeepSeek-MoE    |    16B     |
|    DeepSeek-VL     |     7B     |
|   InternVL-Chat    |     -      |
|      Mixtral       |    8x7B    |
|       Gemma        |   2B-7B    |
|        Dbrx        |    132B    |
|   LLaVA(1.5,1.6)   |  7B - 34B  |
|  MiniGeminiLlama   |     7B     |
|     StarCoder2     |   3B-15B   |
=======
|        Model        |    Size     |
| :-----------------: | :---------: |
|        Llama        |  7B - 65B   |
|       Llama2        |  7B - 70B   |
|       Llama3        |   8B, 70B   |
|      InternLM       |  7B - 20B   |
|      InternLM2      |  7B - 20B   |
| InternLM-XComposer  |     7B      |
| InternLM-XComposer2 | 7B, 4khd-7B |
|        QWen         | 1.8B - 72B  |
|       QWen1.5       | 0.5B - 72B  |
|     QWen1.5-MoE     |    A2.7B    |
|       QWen-VL       |     7B      |
|      Baichuan       |  7B - 13B   |
|      Baichuan2      |  7B - 13B   |
|     Code Llama      |  7B - 34B   |
|      ChatGLM2       |     6B      |
|       Falcon        |  7B - 180B  |
|         YI          |  6B - 34B   |
|       Mistral       |     7B      |
|    DeepSeek-MoE     |     16B     |
|     DeepSeek-VL     |     7B      |
|    InternVL-Chat    |      -      |
|       Mixtral       |    8x7B     |
|        Gemma        |    2B-7B    |
|        Dbrx         |    132B     |
|   LLaVA(1.5,1.6)    |  7B - 34B   |
|   MiniGeminiLlama   |     7B      |
>>>>>>> 6fdb2fe4

LMDeploy has developed two inference engines - [TurboMind](./docs/en/inference/turbomind.md) and [PyTorch](./docs/en/inference/pytorch.md), each with a different focus. The former strives for ultimate optimization of inference performance, while the latter, developed purely in Python, aims to decrease the barriers for developers.

They differ in the types of supported models and the inference data type. Please refer to [this table](./docs/en/supported_models/supported_models.md) for each engine's capability and choose the proper one that best fits your actual needs.

# Quick Start [![Open In Colab](https://colab.research.google.com/assets/colab-badge.svg)](https://colab.research.google.com/drive/1Dh-YlSwg78ZO3AlleO441NF_QP2shs95#scrollTo=YALmXnwCG1pQ)

## Installation

Install lmdeploy with pip ( python 3.8+) or [from source](./docs/en/build.md)

```shell
pip install lmdeploy
```

Since v0.3.0, The default prebuilt package is compiled on **CUDA 12**. However, if CUDA 11+ is required, you can install lmdeploy by:

```shell
export LMDEPLOY_VERSION=0.3.0
export PYTHON_VERSION=38
pip install https://github.com/InternLM/lmdeploy/releases/download/v${LMDEPLOY_VERSION}/lmdeploy-${LMDEPLOY_VERSION}+cu118-cp${PYTHON_VERSION}-cp${PYTHON_VERSION}-manylinux2014_x86_64.whl --extra-index-url https://download.pytorch.org/whl/cu118
```

## Offline Batch Inference

```python
import lmdeploy
pipe = lmdeploy.pipeline("internlm/internlm-chat-7b")
response = pipe(["Hi, pls intro yourself", "Shanghai is"])
print(response)
```

> \[!NOTE\]
> By default, LMDeploy downloads model from HuggingFace. If you would like to use models from ModelScope, please install ModelScope by `pip install modelscope` and set the environment variable:
>
> `export LMDEPLOY_USE_MODELSCOPE=True`

For more information about inference pipeline, please refer to [here](./docs/en/inference/pipeline.md).

# Tutorials

Please overview [getting_started](./docs/en/get_started.md) section for the basic usage of LMDeploy.

For detailed user guides and advanced guides, please refer to our [tutorials](https://lmdeploy.readthedocs.io/en/latest/):

- User Guide
  - [LLM Inference pipeline](./docs/en/inference/pipeline.md) [![Open In Colab](https://colab.research.google.com/assets/colab-badge.svg)](https://colab.research.google.com/drive/1Dh-YlSwg78ZO3AlleO441NF_QP2shs95#scrollTo=YALmXnwCG1pQ)
  - [VLM Inference pipeline](./docs/en/inference/vl_pipeline.md) [![Open In Colab](https://colab.research.google.com/assets/colab-badge.svg)](https://colab.research.google.com/drive/1nKLfnPeDA3p-FMNw2NhI-KOpk7-nlNjF?usp=sharing)
  - [LLM Serving](docs/en/serving/api_server.md)
  - [VLM Serving](docs/en/serving/api_server_vl.md)
  - [Quantization](docs/en/quantization)
- Advance Guide
  - [Inference Engine - TurboMind](docs/en/inference/turbomind.md)
  - [Inference Engine - PyTorch](docs/en/inference/pytorch.md)
  - [Customize chat templates](docs/en/advance/chat_template.md)
  - [Add a new model](docs/en/advance/pytorch_new_model.md)
  - gemm tuning
  - [Long context inference](docs/en/advance/long_context.md)
  - [Multi-model inference service](docs/en/serving/proxy_server.md)

# Third-party projects

- Deploying LLMs offline on the NVIDIA Jetson platform by LMDeploy: [LMDeploy-Jetson](https://github.com/BestAnHongjun/LMDeploy-Jetson)

# Contributing

We appreciate all contributions to LMDeploy. Please refer to [CONTRIBUTING.md](.github/CONTRIBUTING.md) for the contributing guideline.

# Acknowledgement

- [FasterTransformer](https://github.com/NVIDIA/FasterTransformer)
- [llm-awq](https://github.com/mit-han-lab/llm-awq)
- [vLLM](https://github.com/vllm-project/vllm)
- [DeepSpeed-MII](https://github.com/microsoft/DeepSpeed-MII)

# Citation

```bibtex
@misc{2023lmdeploy,
    title={LMDeploy: A Toolkit for Compressing, Deploying, and Serving LLM},
    author={LMDeploy Contributors},
    howpublished = {\url{https://github.com/InternLM/lmdeploy}},
    year={2023}
}
```

# License

This project is released under the [Apache 2.0 license](LICENSE).<|MERGE_RESOLUTION|>--- conflicted
+++ resolved
@@ -89,36 +89,6 @@
 
 # Supported Models
 
-<<<<<<< HEAD
-|       Model        |    Size    |
-| :----------------: | :--------: |
-|       Llama        |  7B - 65B  |
-|       Llama2       |  7B - 70B  |
-|       Llama3       |  8B, 70B   |
-|      InternLM      |  7B - 20B  |
-|     InternLM2      |  7B - 20B  |
-| InternLM-XComposer |     7B     |
-|        QWen        | 1.8B - 72B |
-|      QWen1.5       | 0.5B - 72B |
-|    QWen1.5-MoE     |   A2.7B    |
-|      QWen-VL       |     7B     |
-|      Baichuan      |  7B - 13B  |
-|     Baichuan2      |  7B - 13B  |
-|     Code Llama     |  7B - 34B  |
-|      ChatGLM2      |     6B     |
-|       Falcon       | 7B - 180B  |
-|         YI         |  6B - 34B  |
-|      Mistral       |     7B     |
-|    DeepSeek-MoE    |    16B     |
-|    DeepSeek-VL     |     7B     |
-|   InternVL-Chat    |     -      |
-|      Mixtral       |    8x7B    |
-|       Gemma        |   2B-7B    |
-|        Dbrx        |    132B    |
-|   LLaVA(1.5,1.6)   |  7B - 34B  |
-|  MiniGeminiLlama   |     7B     |
-|     StarCoder2     |   3B-15B   |
-=======
 |        Model        |    Size     |
 | :-----------------: | :---------: |
 |        Llama        |  7B - 65B   |
@@ -147,7 +117,7 @@
 |        Dbrx         |    132B     |
 |   LLaVA(1.5,1.6)    |  7B - 34B   |
 |   MiniGeminiLlama   |     7B      |
->>>>>>> 6fdb2fe4
+|     StarCoder2      |   3B-15B    |
 
 LMDeploy has developed two inference engines - [TurboMind](./docs/en/inference/turbomind.md) and [PyTorch](./docs/en/inference/pytorch.md), each with a different focus. The former strives for ultimate optimization of inference performance, while the latter, developed purely in Python, aims to decrease the barriers for developers.
 
